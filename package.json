--- conflicted
+++ resolved
@@ -169,13 +169,8 @@
   },
   "dependencies": {
     "@pm2/agent": "~2.0.0",
-<<<<<<< HEAD
-    "@pm2/io": "~5.0.0",
-    "@pm2/js-api": "~0.8.0",
-=======
     "@pm2/js-api": "~0.8.0",
     "@pm2/io": "~6.0.0",
->>>>>>> 8d9ecd2e
     "@pm2/pm2-version-check": "latest",
     "async": "~3.2.0",
     "blessed": "0.1.81",
