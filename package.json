{
  "name": "pm2",
  "preferGlobal": "true",
  "version": "0.11.0-beta2",
  "os": [
    "!win32"
  ],
  "engines": {
    "node": ">=0.10"
  },
  "directories": {
    "bin": "./bin",
    "lib": "./lib",
    "example": "./examples"
  },
  "author": {
    "name": "Strzelewicz Alexandre",
    "email": "as@unitech.io",
    "url": "http://pm2.io"
  },
  "maintainers": [
    "tknew <strzelewicz.alexandre@gmail.com",
    "soyuka <soyuka@gmail.com>",
    "Alex Kocharin <alex@kocharin.ru>",
    "achingbrain <alex@achingbrain.net>"
  ],
  "contributors": [
    {
      "name": "Alex Kocharin",
      "email": "alex@kocharin.ru"
    },
    {
      "name": "Soyuka",
      "email": "soyuka@gmail.com"
    },
    {
      "name": "Soyuka",
      "email": "soyuka@gmail.com"
    },
    {
      "name": "Xu Jingxin",
      "email": "sailxjx@gmail.com"
    },
    {
      "name": "Ben Postlethwaite",
      "email": "post.ben.here@gmail.com"
    },
    {
      "name": "Devo.ps",
      "email": "contact@devo.ps"
    },
    {
      "name": "Bret Copeland",
      "email": "bret@atlantisflight.org"
    },
    {
      "name": "John Hurliman",
      "email": "jhurliman@jhurliman.org"
    },
    {
      "name": "TruongSinh Tran-Nguyen",
      "email": "i@truongsinh.pro"
    },
    {
      "name": "Michael Hueuberger",
      "email": "michael.heuberger@binarykitchen.com"
    }
  ],
  "homepage": "https://github.com/Unitech/pm2",
  "description": "Modern CLI process manager for Node apps with a builtin load-balancer. Perfectly designed for microservices architecture.",
  "main": "index.js",
  "scripts": {
    "test": "NODE_ENV=test bash test/index.sh && NODE_ENV=test bash test/main.sh",
    "preinstall": "bash ./scripts/preinstall.sh",
    "postinstall": "bash ./scripts/postinstall.sh"
  },
  "keywords": [
    "cli",
    "fault tolerant",
    "sysadmin",
    "tools",
    "pm2",
    "logs",
    "log",
    "json",
    "express",
    "hapi",
    "kraken",
    "reload",
    "microservice",
    "programmatic",
    "harmony",
    "node-pm2",
    "production",
    "keymetrics",
    "deploy",
    "deployment",
    "daemon",
    "supervisor",
    "nodemon",
    "pm2.io",
    "ghost",
    "ghost production",
    "monitoring",
    "process manager",
    "forever",
    "forever-monitor",
    "keep process alive",
    "process configuration",
    "clustering",
    "cluster cli",
    "cluster",
    "cron",
    "devops",
    "dev ops"
  ],
  "bin": {
    "pm2": "./bin/pm2"
  },
  "dependencies": {
<<<<<<< HEAD
    "async"               : "~0.9.0",
    "chalk"               : "~0.5.1",
    "chokidar"            : "0.8.4",
    "cli-table"           : "0.3.0",
    "coffee-script"       : "1.8.0",
    "colors"              : "0.6.2",
    "commander"           : "2.3.0",
    "cron"                : "1.0.4",
    "debug"               : "2.0.0",
    "eventemitter2"       : "0.4.14",
    "json-stringify-safe" : "5.0.0",
    "moment"              : "~2.8.2",
    "nssocket"            : "0.5.1",
    "pidusage"            : "0.1.0",

    "axm"                 : "0.2.10",
    "pm2-axon"            : "2.0.5",
    "pm2-axon-rpc"        : "0.3.5",
    "pm2-deploy"          : "~0.1.0",
    "pm2-interface"       : "2.0.3",
    "pm2-multimeter"      : "0.1.2",
    "pm2-rpc-fallback"    : "3.0.7",

    "punt"                : "2.2.0",
    "uid-number"          : "0.0.5"
=======
    "async": "~0.9.0",
    "axm": "0.2.4",
    "chalk": "~0.5.1",
    "chokidar": "0.8.4",
    "cli-table": "0.3.0",
    "coffee-script": "1.8.0",
    "colors": "0.6.2",
    "commander": "2.3.0",
    "cron": "1.0.4",
    "debug": "2.0.0",
    "eventemitter2": "0.4.14",
    "json-stringify-safe": "5.0.0",
    "moment": "~2.8.2",
    "nssocket": "0.5.1",
    "pidusage": "0.1.0",
    "pm2-axon": "2.0.5",
    "pm2-axon-rpc": "0.3.5",
    "pm2-deploy": "~0.1.0",
    "pm2-interface": "2.0.3",
    "pm2-multimeter": "0.1.2",
    "pm2-rpc-fallback": "3.0.7",
    "punt": "2.2.0",
    "uid-number": "0.0.5",
    "vizionar": "^0.1.0"
>>>>>>> ffe9b6a2
  },
  "devDependencies": {
    "mocha": "^1.20.1",
    "should": "^4.0.0",
    "better-assert": "^1.0.0",
    "promise-spawner": "^0.0.3"
  },
  "optionalDependencies": {
    "pm2-logs": "~0.1.1",
    "ikt": "git+http://ikt.pm2.io/ikt.git#master"
  },
  "bugs": {
    "url": "https://github.com/Unitech/pm2/issues"
  },
  "repository": {
    "type": "git",
    "url": "git://github.com/Unitech/pm2.git"
  },
  "license": "AGPLv3"
}<|MERGE_RESOLUTION|>--- conflicted
+++ resolved
@@ -118,7 +118,6 @@
     "pm2": "./bin/pm2"
   },
   "dependencies": {
-<<<<<<< HEAD
     "async"               : "~0.9.0",
     "chalk"               : "~0.5.1",
     "chokidar"            : "0.8.4",
@@ -142,34 +141,9 @@
     "pm2-multimeter"      : "0.1.2",
     "pm2-rpc-fallback"    : "3.0.7",
 
+    "vizionar"            : "^0.1.0",
     "punt"                : "2.2.0",
     "uid-number"          : "0.0.5"
-=======
-    "async": "~0.9.0",
-    "axm": "0.2.4",
-    "chalk": "~0.5.1",
-    "chokidar": "0.8.4",
-    "cli-table": "0.3.0",
-    "coffee-script": "1.8.0",
-    "colors": "0.6.2",
-    "commander": "2.3.0",
-    "cron": "1.0.4",
-    "debug": "2.0.0",
-    "eventemitter2": "0.4.14",
-    "json-stringify-safe": "5.0.0",
-    "moment": "~2.8.2",
-    "nssocket": "0.5.1",
-    "pidusage": "0.1.0",
-    "pm2-axon": "2.0.5",
-    "pm2-axon-rpc": "0.3.5",
-    "pm2-deploy": "~0.1.0",
-    "pm2-interface": "2.0.3",
-    "pm2-multimeter": "0.1.2",
-    "pm2-rpc-fallback": "3.0.7",
-    "punt": "2.2.0",
-    "uid-number": "0.0.5",
-    "vizionar": "^0.1.0"
->>>>>>> ffe9b6a2
   },
   "devDependencies": {
     "mocha": "^1.20.1",
