--- conflicted
+++ resolved
@@ -1,11 +1,8 @@
 {
   "name": "pm2",
   "preferGlobal": true,
-<<<<<<< HEAD
   "version": "3.0.0",
-=======
   "version": "2.10.2",
->>>>>>> cf7630e2
   "engines": {
     "node": ">=4.0.0"
   },
