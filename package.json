{
  "name": "pm2",
  "preferGlobal": true,
<<<<<<< HEAD
  "version": "4.0.0-beta-4",
=======
  "version": "3.5.1",
>>>>>>> 3490b53c
  "engines": {
    "node": ">=8.0.0"
  },
  "directories": {
    "bin": "./bin",
    "lib": "./lib",
    "example": "./examples"
  },
  "author": {
    "name": "Strzelewicz Alexandre",
    "email": "alexandre@pm2.io",
    "url": "https://pm2.io"
  },
  "maintainers": [
    {
      "name": "Alexandre Strzelewicz",
      "email": "alexandre@pm2.io"
    },
    {
      "name": "Antoine Bluchet",
      "email": "antoine@pm2.io"
    },
    {
      "name": "Vincent Vallet",
      "email": "vincent@pm2.io"
    },
    {
      "name": "Valentin Marchaud",
      "email": "valentin@pm2.io"
    }
  ],
  "contributors": [
    {
      "name": "Alex Kocharin",
      "email": "alex@kocharin.ru"
    },
    {
      "name": "Soyuka",
      "email": "soyuka@gmail.com"
    },
    {
      "name": "Joni Shkurti",
      "email": "jonishkurti90@gmail.com"
    },
    {
      "name": "James Ide"
    },
    {
      "name": "Jun Tjatse",
      "email": "thisnamemeansnothing@gmail.com"
    },
    {
      "name": "Xu Jingxin",
      "email": "sailxjx@gmail.com"
    },
    {
      "name": "Ben Postlethwaite",
      "email": "post.ben.here@gmail.com"
    },
    {
      "name": "Devo.ps",
      "email": "contact@devo.ps"
    },
    {
      "name": "Bret Copeland",
      "email": "bret@atlantisflight.org"
    },
    {
      "name": "John Hurliman",
      "email": "jhurliman@jhurliman.org"
    },
    {
      "name": "TruongSinh Tran-Nguyen",
      "email": "i@truongsinh.pro"
    },
    {
      "name": "Michael Hueuberger",
      "email": "michael.heuberger@binarykitchen.com"
    },
    {
      "name": "Chris Wiggins",
      "email": "chris@chriswiggins.co.nz"
    }
  ],
  "homepage": "http://pm2.keymetrics.io/",
  "description": "Production process manager for Node.JS applications with a built-in load balancer.",
  "main": "index.js",
  "types": "types/index.d.ts",
  "scripts": {
    "test": "bash test/unit.sh && bash test/e2e.sh"
  },
  "keywords": [
    "cli",
    "fault tolerant",
    "sysadmin",
    "tools",
    "pm2",
    "logs",
    "log",
    "json",
    "express",
    "hapi",
    "kraken",
    "reload",
    "load balancer",
    "lb",
    "load-balancer",
    "kubernetes",
    "k8s",
    "pm2-docker",
    "runtime",
    "source maps",
    "graceful",
    "microservice",
    "programmatic",
    "harmony",
    "node-pm2",
    "production",
    "keymetrics",
    "node.js monitoring",
    "strong-pm",
    "deploy",
    "deployment",
    "daemon",
    "supervisor",
    "supervisord",
    "nodemon",
    "pm2.io",
    "ghost",
    "ghost production",
    "monitoring",
    "keymetrics",
    "process manager",
    "forever",
    "profiling",
    "probes",
    "apm",
    "container",
    "forever-monitor",
    "keep process alive",
    "process configuration",
    "clustering",
    "cluster cli",
    "cluster",
    "docker",
    "cron",
    "devops",
    "dev ops"
  ],
  "bin": {
    "pm2": "./bin/pm2",
    "pm2-dev": "./bin/pm2-dev",
    "pm2-docker": "./bin/pm2-docker",
    "pm2-runtime": "./bin/pm2-runtime"
  },
  "dependencies": {
    "@pm2/agent": "^0.5.22",
    "@pm2/io": "^4.1.2",
    "@pm2/js-api": "^0.5.43",
    "async": "^2.6.1",
    "blessed": "^0.1.81",
    "chalk": "^2.4.1",
    "chokidar": "^3.0.0",
    "cli-table-redemption": "^1.0.0",
    "commander": "2.15.1",
    "cron": "^1.3",
    "date-fns": "^1.29.0",
    "debug": "^3.1",
    "eventemitter2": "5.0.1",
    "fclone": "1.0.11",
    "mkdirp": "0.5.1",
    "moment": "^2.22.2",
    "needle": "^2.2.1",
    "pidusage": "^2.0.14",
    "pm2-axon": "3.3.0",
    "pm2-axon-rpc": "^0.5.1",
    "pm2-deploy": "^0.4.0",
    "pm2-multimeter": "^0.1.2",
    "promptly": "^2",
    "lodash": "*",
    "ps-list": "^6.3.0",
    "semver": "^5.5",
    "shelljs": "~0.8.2",
    "source-map-support": "^0.5.6",
    "sprintf-js": "1.1.1",
    "systeminformation": "^4",
    "vizion": "~2.0.2",
    "yamljs": "^0.3.0"
  },
  "devDependencies": {
    "mocha": "^5.2.0",
    "should": "^13"
  },
  "bugs": {
    "url": "https://github.com/Unitech/pm2/issues"
  },
  "repository": {
    "type": "git",
    "url": "git://github.com/Unitech/pm2.git"
  },
  "license": "AGPL-3.0"
}<|MERGE_RESOLUTION|>--- conflicted
+++ resolved
@@ -1,11 +1,7 @@
 {
   "name": "pm2",
   "preferGlobal": true,
-<<<<<<< HEAD
   "version": "4.0.0-beta-4",
-=======
-  "version": "3.5.1",
->>>>>>> 3490b53c
   "engines": {
     "node": ">=8.0.0"
   },
