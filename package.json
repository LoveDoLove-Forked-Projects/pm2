{
  "name": "pm2",
  "preferGlobal": true,
<<<<<<< HEAD
  "version": "2.5.0",
=======
  "version": "2.6.0",
>>>>>>> 439c5438
  "engines": {
    "node": ">=0.12"
  },
  "directories": {
    "bin": "./bin",
    "lib": "./lib",
    "example": "./examples"
  },
  "author": {
    "name": "Strzelewicz Alexandre",
    "email": "alexandre@keymetrics.io",
    "url": "https://keymetrics.io"
  },
  "maintainers": [
    {
      "name": "tknew",
      "email": "strzelewicz.alexandre@gmail.com"
    },
    {
      "name": "soyuka",
      "email": "soyuka@gmail.com"
    },
    {
      "name": "vmarchaud",
      "email": "contact@vmarchaud.fr"
    },
    {
      "name": "rlidwka",
      "email": "alex@kocharin.ru"
    },
    {
      "name": "achingbrain",
      "email": "alex@achingbrain.net"
    },
    {
      "name": "jshkurti",
      "email": "jonishkurti90@gmail.com"
    },
    {
      "name": "tjatse",
      "email": "thisnamemeansnothing@gmail.com"
    }
  ],
  "contributors": [
    {
      "name": "Alex Kocharin",
      "email": "alex@kocharin.ru"
    },
    {
      "name": "Soyuka",
      "email": "soyuka@gmail.com"
    },
    {
      "name": "Joni Shkurti",
      "email": "jonishkurti90@gmail.com"
    },
    {
      "name": "James Ide"
    },
    {
      "name": "Jun Tjatse",
      "email": "thisnamemeansnothing@gmail.com"
    },
    {
      "name": "Xu Jingxin",
      "email": "sailxjx@gmail.com"
    },
    {
      "name": "Ben Postlethwaite",
      "email": "post.ben.here@gmail.com"
    },
    {
      "name": "Devo.ps",
      "email": "contact@devo.ps"
    },
    {
      "name": "Bret Copeland",
      "email": "bret@atlantisflight.org"
    },
    {
      "name": "John Hurliman",
      "email": "jhurliman@jhurliman.org"
    },
    {
      "name": "TruongSinh Tran-Nguyen",
      "email": "i@truongsinh.pro"
    },
    {
      "name": "Michael Hueuberger",
      "email": "michael.heuberger@binarykitchen.com"
    },
    {
      "name:": "Chris Wiggins",
      "email": "chris@chriswiggins.co.nz"
    }
  ],
  "homepage": "http://pm2.io/",
  "description": "Production process manager for Node.JS applications with a built-in load balancer.",
  "main": "index.js",
  "scripts": {
    "test": "NODE_ENV=test bash test/pm2_programmatic_tests.sh && NODE_ENV=test bash test/pm2_behavior_tests.sh",
    "bench-pmx": "pm2 delete all; pm2 install pm2-probe; node examples/pmx/app.js; pm2 ls"
  },
  "keywords": [
    "cli",
    "fault tolerant",
    "sysadmin",
    "tools",
    "pm2",
    "logs",
    "log",
    "json",
    "express",
    "hapi",
    "kraken",
    "reload",
    "microservice",
    "programmatic",
    "harmony",
    "node-pm2",
    "production",
    "keymetrics",
    "node.js monitoring",
    "strong-pm",
    "deploy",
    "deployment",
    "daemon",
    "supervisor",
    "nodemon",
    "pm2.io",
    "ghost",
    "ghost production",
    "monitoring",
    "process manager",
    "forever",
    "profiling",
    "probes",
    "forever-monitor",
    "keep process alive",
    "process configuration",
    "clustering",
    "cluster cli",
    "cluster",
    "cron",
    "devops",
    "dev ops"
  ],
  "bin": {
    "pm2": "./bin/pm2",
    "pm2-dev": "./bin/pm2-dev",
    "pm2-docker": "./bin/pm2-docker",
    "pm2-runtime": "./bin/pm2-runtime"
  },
  "dependencies": {
    "async": "^2.5",
    "blessed": "^0.1.81",
    "chalk": "^1.1",
    "chokidar": "^1.7",
    "cli-table-redemption": "^1.0.0",
    "commander": "2.11.0",
    "cron": "1.2.1",
    "debug": "^2.6",
    "eventemitter2": "1.0.5",
    "fclone": "1.0.11",
    "mkdirp": "0.5.1",
    "moment": "^2.18",
    "nssocket": "0.6.0",
    "pidusage": "^1.1.0",
    "pm2-axon": "3.0.2",
    "pm2-axon-rpc": "0.4.5",
    "pm2-deploy": "^0.3.5",
    "pm2-multimeter": "^0.1.2",
    "pmx": "^1.2.0",
    "semver": "^5.3",
    "shelljs": "0.7.8",
    "source-map-support": "^0.4.15",
    "sprintf-js": "1.1.1",
    "vizion": "^0.2",
    "yamljs": "0.3.0",
    "needle": "1.6.0",
    "promptly": "2.2.0"
  },
  "devDependencies": {
    "mocha": "^3",
    "should": "^11"
  },
  "optionalDependencies": {
    "gkt": "https://tgz.pm2.io/gkt-1.0.0.tgz"
  },
  "bugs": {
    "url": "https://github.com/Unitech/pm2/issues"
  },
  "repository": {
    "type": "git",
    "url": "git://github.com/Unitech/pm2.git"
  },
  "license": "AGPL-3.0"
}<|MERGE_RESOLUTION|>--- conflicted
+++ resolved
@@ -1,11 +1,7 @@
 {
   "name": "pm2",
   "preferGlobal": true,
-<<<<<<< HEAD
-  "version": "2.5.0",
-=======
   "version": "2.6.0",
->>>>>>> 439c5438
   "engines": {
     "node": ">=0.12"
   },
