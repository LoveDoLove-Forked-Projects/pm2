{
  "name": "pm2-beta",
  "preferGlobal": true,
<<<<<<< HEAD
  "version": "5.4.3",
=======
  "version": "6.0.4",
>>>>>>> 653af363
  "engines": {
    "node": ">=16.0.0"
  },
  "directories": {
    "bin": "./bin",
    "lib": "./lib",
    "example": "./examples"
  },
  "author": {
    "name": "Strzelewicz Alexandre",
    "email": "alexandre@pm2.io",
    "url": "https://pm2.io"
  },
  "maintainers": [
    {
      "name": "Alexandre Strzelewicz",
      "email": "alexandre@pm2.io"
    },
    {
      "name": "Antoine Bluchet",
      "email": "antoine@pm2.io"
    }
  ],
  "contributors": [
    {
      "name": "Alex Kocharin",
      "email": "alex@kocharin.ru"
    },
    {
      "name": "Antoine Bluchet",
      "email": "soyuka@gmail.com"
    },
    {
      "name": "Subhash Burramsetty"
    },
    {
      "name": "Valentin Marchaud",
      "email": "thisismac47@gmail.com"
    },
    {
      "name": "Valentin Touffet",
      "email": "contact@eywek.fr"
    },
    {
      "name": "Florian Hermouet-Joscht",
      "email": "florian@keymetrics.io"
    },
    {
      "name": "Vincent Vallet",
      "email": "wallet77@gmail.com"
    },
    {
      "name": "Joni Shkurti",
      "email": "jonishkurti90@gmail.com"
    },
    {
      "name": "Jun Tjatse",
      "email": "thisnamemeansnothing@gmail.com"
    },
    {
      "name": "Xu Jingxin",
      "email": "sailxjx@gmail.com"
    },
    {
      "name": "Ben Postlethwaite",
      "email": "post.ben.here@gmail.com"
    },
    {
      "name": "Devo.ps",
      "email": "contact@devo.ps"
    },
    {
      "name": "Bret Copeland",
      "email": "bret@atlantisflight.org"
    },
    {
      "name": "John Hurliman",
      "email": "jhurliman@jhurliman.org"
    },
    {
      "name": "TruongSinh Tran-Nguyen",
      "email": "i@truongsinh.pro"
    },
    {
      "name": "Michael Hueuberger",
      "email": "michael.heuberger@binarykitchen.com"
    },
    {
      "name": "Chris Wiggins",
      "email": "chris@chriswiggins.co.nz"
    }
  ],
  "homepage": "http://pm2.keymetrics.io/",
  "description": "Production process manager for Node.JS applications with a built-in load balancer.",
  "main": "index.js",
  "types": "types/index.d.ts",
  "scripts": {
    "test:unit": "bash test/unit.sh",
    "test:e2e": "bash test/e2e.sh",
    "test": "bash test/unit.sh && bash test/e2e.sh",
    "preinstall": "node ./preinstall.js"
  },
  "keywords": [
    "cli",
    "fault tolerant",
    "sysadmin",
    "tools",
    "pm2",
    "logs",
    "log",
    "json",
    "express",
    "hapi",
    "kraken",
    "reload",
    "load balancer",
    "lb",
    "load-balancer",
    "kubernetes",
    "k8s",
    "pm2-docker",
    "runtime",
    "source maps",
    "graceful",
    "microservice",
    "programmatic",
    "harmony",
    "node-pm2",
    "production",
    "keymetrics",
    "node.js monitoring",
    "strong-pm",
    "deploy",
    "deployment",
    "daemon",
    "supervisor",
    "supervisord",
    "nodemon",
    "pm2.io",
    "ghost",
    "ghost production",
    "monitoring",
    "keymetrics",
    "process manager",
    "forever",
    "profiling",
    "probes",
    "apm",
    "container",
    "forever-monitor",
    "keep process alive",
    "process configuration",
    "clustering",
    "cluster cli",
    "cluster",
    "docker",
    "cron",
    "devops",
    "dev ops"
  ],
  "bin": {
    "pm2": "bin/pm2",
    "pm2-dev": "bin/pm2-dev",
    "pm2-docker": "bin/pm2-docker",
    "pm2-runtime": "bin/pm2-runtime"
  },
  "dependencies": {
    "@pm2/agent": "~2.1.1",
    "@pm2/js-api": "~0.8.0",
    "@pm2/io": "~6.1.0",
    "@pm2/pm2-version-check": "latest",
    "async": "~3.2.6",
    "blessed": "0.1.81",
    "chalk": "3.0.0",
    "chokidar": "^3.5.3",
    "cli-tableau": "^2.0.0",
    "commander": "2.15.1",
    "croner": "~4.1.92",
    "dayjs": "~1.11.13",
    "debug": "^4.3.7",
    "enquirer": "2.3.6",
    "eventemitter2": "5.0.1",
    "fclone": "1.0.11",
    "mkdirp": "1.0.4",
    "needle": "2.4.0",
    "pidusage": "~3.0",
    "pm2-axon": "~4.0.1",
    "pm2-axon-rpc": "~0.7.1",
    "pm2-deploy": "~1.0.2",
    "pm2-multimeter": "^0.1.2",
    "promptly": "^2",
    "semver": "^7.6.2",
    "source-map-support": "0.5.21",
    "sprintf-js": "1.1.2",
    "vizion": "~2.2.1",
    "js-yaml": "~4.1.0"
  },
  "optionalDependencies": {
    "pm2-sysmonit": "^1.2.8"
  },
  "devDependencies": {
    "mocha": "^10.8.0",
    "should": "^13.2.3"
  },
  "bugs": {
    "url": "https://github.com/Unitech/pm2/issues"
  },
  "repository": {
    "type": "git",
    "url": "git://github.com/Unitech/pm2.git"
  },
  "license": "AGPL-3.0"
}<|MERGE_RESOLUTION|>--- conflicted
+++ resolved
@@ -1,11 +1,7 @@
 {
-  "name": "pm2-beta",
+  "name": "pm2",
   "preferGlobal": true,
-<<<<<<< HEAD
-  "version": "5.4.3",
-=======
   "version": "6.0.4",
->>>>>>> 653af363
   "engines": {
     "node": ">=16.0.0"
   },
