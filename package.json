--- conflicted
+++ resolved
@@ -194,13 +194,7 @@
     "ps-list": "6.3.0",
     "semver": "^7.2",
     "source-map-support": "0.5.19",
-<<<<<<< HEAD
-    "systeminformation": "^4.32",
-    "vizion": "2.2.1",
-=======
-    "sprintf-js": "1.1.2",
     "vizion": "~2.2.1",
->>>>>>> 5a5f9e7d
     "yamljs": "0.3.0"
   },
   "devDependencies": {
