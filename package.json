{
  "name": "pm2",
  "preferGlobal": true,
<<<<<<< HEAD
  "version": "5.0.0",
=======
  "version": "4.5.3",
>>>>>>> b743ce06
  "engines": {
    "node": ">=10.0.0"
  },
  "directories": {
    "bin": "./bin",
    "lib": "./lib",
    "example": "./examples"
  },
  "author": {
    "name": "Strzelewicz Alexandre",
    "email": "alexandre@pm2.io",
    "url": "https://pm2.io"
  },
  "maintainers": [
    {
      "name": "Alexandre Strzelewicz",
      "email": "alexandre@pm2.io"
    },
    {
      "name": "Antoine Bluchet",
      "email": "antoine@pm2.io"
    }
  ],
  "contributors": [
    {
      "name": "Alex Kocharin",
      "email": "alex@kocharin.ru"
    },
    {
      "name": "Antoine Bluchet",
      "email": "soyuka@gmail.com"
    },
    {
      "name": "Subhash Burramsetty"
    },
    {
      "name": "Valentin Marchaud",
      "email": "thisismac47@gmail.com"
    },
    {
      "name": "Valentin Touffet",
      "email": "contact@eywek.fr"
    },
    {
      "name": "Florian Hermouet-Joscht",
      "email": "florian@keymetrics.io"
    },
    {
      "name": "Vincent Vallet",
      "email": "wallet77@gmail.com"
    },
    {
      "name": "Joni Shkurti",
      "email": "jonishkurti90@gmail.com"
    },
    {
      "name": "Jun Tjatse",
      "email": "thisnamemeansnothing@gmail.com"
    },
    {
      "name": "Xu Jingxin",
      "email": "sailxjx@gmail.com"
    },
    {
      "name": "Ben Postlethwaite",
      "email": "post.ben.here@gmail.com"
    },
    {
      "name": "Devo.ps",
      "email": "contact@devo.ps"
    },
    {
      "name": "Bret Copeland",
      "email": "bret@atlantisflight.org"
    },
    {
      "name": "John Hurliman",
      "email": "jhurliman@jhurliman.org"
    },
    {
      "name": "TruongSinh Tran-Nguyen",
      "email": "i@truongsinh.pro"
    },
    {
      "name": "Michael Hueuberger",
      "email": "michael.heuberger@binarykitchen.com"
    },
    {
      "name": "Chris Wiggins",
      "email": "chris@chriswiggins.co.nz"
    }
  ],
  "homepage": "http://pm2.keymetrics.io/",
  "description": "Production process manager for Node.JS applications with a built-in load balancer.",
  "main": "index.js",
  "types": "types/index.d.ts",
  "scripts": {
    "test": "bash test/unit.sh && bash test/e2e.sh"
  },
  "keywords": [
    "cli",
    "fault tolerant",
    "sysadmin",
    "tools",
    "pm2",
    "logs",
    "log",
    "json",
    "express",
    "hapi",
    "kraken",
    "reload",
    "load balancer",
    "lb",
    "load-balancer",
    "kubernetes",
    "k8s",
    "pm2-docker",
    "runtime",
    "source maps",
    "graceful",
    "microservice",
    "programmatic",
    "harmony",
    "node-pm2",
    "production",
    "keymetrics",
    "node.js monitoring",
    "strong-pm",
    "deploy",
    "deployment",
    "daemon",
    "supervisor",
    "supervisord",
    "nodemon",
    "pm2.io",
    "ghost",
    "ghost production",
    "monitoring",
    "keymetrics",
    "process manager",
    "forever",
    "profiling",
    "probes",
    "apm",
    "container",
    "forever-monitor",
    "keep process alive",
    "process configuration",
    "clustering",
    "cluster cli",
    "cluster",
    "docker",
    "cron",
    "devops",
    "dev ops"
  ],
  "bin": {
    "pm2": "bin/pm2",
    "pm2-dev": "bin/pm2-dev",
    "pm2-docker": "bin/pm2-docker",
    "pm2-runtime": "bin/pm2-runtime"
  },
  "dependencies": {
    "@pm2/agent": "~1.0.4",
    "@pm2/io": "~4.3.5",
    "@pm2/js-api": "~0.6.7",
    "@pm2/pm2-version-check": "latest",
    "async": "~3.2.0",
    "blessed": "0.1.81",
    "chalk": "3.0.0",
    "chokidar": "^3.5.1",
    "cli-tableau": "^2.0.0",
    "commander": "2.15.1",
    "cron": "1.8.2",
    "dayjs": "~1.8.25",
    "debug": "^4.3.0",
    "enquirer": "2.3.6",
    "eventemitter2": "5.0.1",
    "fclone": "1.0.11",
    "mkdirp": "1.0.4",
    "needle": "2.4.0",
    "pidusage": "2.0.21",
    "pm2-axon": "4.0.0",
    "pm2-axon-rpc": "0.6.0",
    "pm2-deploy": "~1.0.2",
    "pm2-multimeter": "^0.1.2",
    "promptly": "^2",
    "ps-list": "6.3.0",
    "semver": "^7.2",
    "source-map-support": "0.5.19",
    "sprintf-js": "1.1.2",
<<<<<<< HEAD
    "vizion": "~2.2.0",
=======
    "systeminformation": "^4.32",
    "vizion": "2.2.1",
>>>>>>> b743ce06
    "yamljs": "0.3.0"
  },
  "devDependencies": {
    "mocha": "^7.1.0",
    "should": "^13"
  },
  "bugs": {
    "url": "https://github.com/Unitech/pm2/issues"
  },
  "repository": {
    "type": "git",
    "url": "git://github.com/Unitech/pm2.git"
  },
  "license": "AGPL-3.0"
}<|MERGE_RESOLUTION|>--- conflicted
+++ resolved
@@ -1,11 +1,7 @@
 {
   "name": "pm2",
   "preferGlobal": true,
-<<<<<<< HEAD
   "version": "5.0.0",
-=======
-  "version": "4.5.3",
->>>>>>> b743ce06
   "engines": {
     "node": ">=10.0.0"
   },
@@ -198,12 +194,7 @@
     "semver": "^7.2",
     "source-map-support": "0.5.19",
     "sprintf-js": "1.1.2",
-<<<<<<< HEAD
-    "vizion": "~2.2.0",
-=======
-    "systeminformation": "^4.32",
-    "vizion": "2.2.1",
->>>>>>> b743ce06
+    "vizion": "~2.2.1",
     "yamljs": "0.3.0"
   },
   "devDependencies": {
