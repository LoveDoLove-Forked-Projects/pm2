{
  "name": "pm2",
  "preferGlobal": true,
<<<<<<< HEAD
  "version": "5.0.0",
=======
  "version": "4.5.5",
>>>>>>> a6a52dca
  "engines": {
    "node": ">=10.0.0"
  },
  "directories": {
    "bin": "./bin",
    "lib": "./lib",
    "example": "./examples"
  },
  "author": {
    "name": "Strzelewicz Alexandre",
    "email": "alexandre@pm2.io",
    "url": "https://pm2.io"
  },
  "maintainers": [
    {
      "name": "Alexandre Strzelewicz",
      "email": "alexandre@pm2.io"
    },
    {
      "name": "Antoine Bluchet",
      "email": "antoine@pm2.io"
    }
  ],
  "contributors": [
    {
      "name": "Alex Kocharin",
      "email": "alex@kocharin.ru"
    },
    {
      "name": "Antoine Bluchet",
      "email": "soyuka@gmail.com"
    },
    {
      "name": "Subhash Burramsetty"
    },
    {
      "name": "Valentin Marchaud",
      "email": "thisismac47@gmail.com"
    },
    {
      "name": "Valentin Touffet",
      "email": "contact@eywek.fr"
    },
    {
      "name": "Florian Hermouet-Joscht",
      "email": "florian@keymetrics.io"
    },
    {
      "name": "Vincent Vallet",
      "email": "wallet77@gmail.com"
    },
    {
      "name": "Joni Shkurti",
      "email": "jonishkurti90@gmail.com"
    },
    {
      "name": "Jun Tjatse",
      "email": "thisnamemeansnothing@gmail.com"
    },
    {
      "name": "Xu Jingxin",
      "email": "sailxjx@gmail.com"
    },
    {
      "name": "Ben Postlethwaite",
      "email": "post.ben.here@gmail.com"
    },
    {
      "name": "Devo.ps",
      "email": "contact@devo.ps"
    },
    {
      "name": "Bret Copeland",
      "email": "bret@atlantisflight.org"
    },
    {
      "name": "John Hurliman",
      "email": "jhurliman@jhurliman.org"
    },
    {
      "name": "TruongSinh Tran-Nguyen",
      "email": "i@truongsinh.pro"
    },
    {
      "name": "Michael Hueuberger",
      "email": "michael.heuberger@binarykitchen.com"
    },
    {
      "name": "Chris Wiggins",
      "email": "chris@chriswiggins.co.nz"
    }
  ],
  "homepage": "http://pm2.keymetrics.io/",
  "description": "Production process manager for Node.JS applications with a built-in load balancer.",
  "main": "index.js",
  "types": "types/index.d.ts",
  "scripts": {
    "test": "bash test/unit.sh && bash test/e2e.sh"
  },
  "keywords": [
    "cli",
    "fault tolerant",
    "sysadmin",
    "tools",
    "pm2",
    "logs",
    "log",
    "json",
    "express",
    "hapi",
    "kraken",
    "reload",
    "load balancer",
    "lb",
    "load-balancer",
    "kubernetes",
    "k8s",
    "pm2-docker",
    "runtime",
    "source maps",
    "graceful",
    "microservice",
    "programmatic",
    "harmony",
    "node-pm2",
    "production",
    "keymetrics",
    "node.js monitoring",
    "strong-pm",
    "deploy",
    "deployment",
    "daemon",
    "supervisor",
    "supervisord",
    "nodemon",
    "pm2.io",
    "ghost",
    "ghost production",
    "monitoring",
    "keymetrics",
    "process manager",
    "forever",
    "profiling",
    "probes",
    "apm",
    "container",
    "forever-monitor",
    "keep process alive",
    "process configuration",
    "clustering",
    "cluster cli",
    "cluster",
    "docker",
    "cron",
    "devops",
    "dev ops"
  ],
  "bin": {
    "pm2": "bin/pm2",
    "pm2-dev": "bin/pm2-dev",
    "pm2-docker": "bin/pm2-docker",
    "pm2-runtime": "bin/pm2-runtime"
  },
  "dependencies": {
    "@pm2/agent": "keymetrics/pm2-io-agent#development",
    "@pm2/io": "~4.3.5",
    "@pm2/js-api": "~0.6.7",
    "@pm2/pm2-version-check": "latest",
    "async": "~3.2.0",
    "blessed": "0.1.81",
    "chalk": "3.0.0",
    "chokidar": "^3.5.1",
    "cli-tableau": "^2.0.0",
    "commander": "2.15.1",
    "cron": "1.8.2",
    "dayjs": "~1.8.25",
    "debug": "^4.3.1",
    "enquirer": "2.3.6",
    "eventemitter2": "5.0.1",
    "fast-printf": "^1.3.0",
    "fclone": "1.0.11",
    "mkdirp": "1.0.4",
    "needle": "2.4.0",
    "pidusage": "2.0.21",
    "pm2-axon": "4.0.0",
    "pm2-axon-rpc": "0.6.0",
    "pm2-deploy": "~1.0.2",
    "pm2-multimeter": "^0.1.2",
    "pm2-sysmonit": "^1.2.3",
    "promptly": "^2",
    "ps-list": "6.3.0",
    "semver": "^7.2",
    "source-map-support": "0.5.19",
    "vizion": "~2.2.1",
    "yamljs": "0.3.0"
  },
  "devDependencies": {
    "mocha": "^7.1.0",
    "should": "^13"
  },
  "bugs": {
    "url": "https://github.com/Unitech/pm2/issues"
  },
  "repository": {
    "type": "git",
    "url": "git://github.com/Unitech/pm2.git"
  },
  "license": "AGPL-3.0"
}<|MERGE_RESOLUTION|>--- conflicted
+++ resolved
@@ -1,11 +1,8 @@
 {
   "name": "pm2",
   "preferGlobal": true,
-<<<<<<< HEAD
   "version": "5.0.0",
-=======
   "version": "4.5.5",
->>>>>>> a6a52dca
   "engines": {
     "node": ">=10.0.0"
   },
@@ -190,8 +187,8 @@
     "mkdirp": "1.0.4",
     "needle": "2.4.0",
     "pidusage": "2.0.21",
-    "pm2-axon": "4.0.0",
-    "pm2-axon-rpc": "0.6.0",
+    "pm2-axon": "~4.0.0",
+    "pm2-axon-rpc": "~0.7.0",
     "pm2-deploy": "~1.0.2",
     "pm2-multimeter": "^0.1.2",
     "pm2-sysmonit": "^1.2.3",
