--- conflicted
+++ resolved
@@ -1,11 +1,7 @@
 {
   "name": "pm2",
   "preferGlobal": true,
-<<<<<<< HEAD
-  "version": "3.4.1",
-=======
   "version": "3.4.2",
->>>>>>> 870444c8
   "engines": {
     "node": ">=6.0.0"
   },
