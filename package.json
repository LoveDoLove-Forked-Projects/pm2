{
  "name": "pm2",
  "preferGlobal": true,
  "version": "4.2.3",
  "engines": {
    "node": ">=8.10.0"
  },
  "directories": {
    "bin": "./bin",
    "lib": "./lib",
    "example": "./examples"
  },
  "author": {
    "name": "Strzelewicz Alexandre",
    "email": "alexandre@pm2.io",
    "url": "https://pm2.io"
  },
  "maintainers": [
    {
      "name": "Alexandre Strzelewicz",
      "email": "alexandre@pm2.io"
    },
    {
      "name": "Antoine Bluchet",
      "email": "antoine@pm2.io"
    }
  ],
  "contributors": [
    {
      "name": "Alex Kocharin",
      "email": "alex@kocharin.ru"
    },
    {
      "name": "Antoine Bluchet",
      "email": "soyuka@gmail.com"
    },
    {
      "name": "Subhash Burramsetty"
    },
    {
      "name": "Valentin Marchaud",
      "email": "thisismac47@gmail.com"
    },
    {
      "name": "Valentin Touffet",
      "email": "contact@eywek.fr"
    },
    {
      "name": "Florian Hermouet-Joscht",
      "email": "florian@keymetrics.io"
    },
    {
      "name": "Vincent Vallet",
      "email": "wallet77@gmail.com"
    },
    {
      "name": "Joni Shkurti",
      "email": "jonishkurti90@gmail.com"
    },
    {
      "name": "Jun Tjatse",
      "email": "thisnamemeansnothing@gmail.com"
    },
    {
      "name": "Xu Jingxin",
      "email": "sailxjx@gmail.com"
    },
    {
      "name": "Ben Postlethwaite",
      "email": "post.ben.here@gmail.com"
    },
    {
      "name": "Devo.ps",
      "email": "contact@devo.ps"
    },
    {
      "name": "Bret Copeland",
      "email": "bret@atlantisflight.org"
    },
    {
      "name": "John Hurliman",
      "email": "jhurliman@jhurliman.org"
    },
    {
      "name": "TruongSinh Tran-Nguyen",
      "email": "i@truongsinh.pro"
    },
    {
      "name": "Michael Hueuberger",
      "email": "michael.heuberger@binarykitchen.com"
    },
    {
      "name": "Chris Wiggins",
      "email": "chris@chriswiggins.co.nz"
    }
  ],
  "homepage": "http://pm2.keymetrics.io/",
  "description": "Production process manager for Node.JS applications with a built-in load balancer.",
  "main": "index.js",
  "types": "types/index.d.ts",
  "scripts": {
    "test": "bash test/unit.sh && bash test/e2e.sh"
  },
  "keywords": [
    "cli",
    "fault tolerant",
    "sysadmin",
    "tools",
    "pm2",
    "logs",
    "log",
    "json",
    "express",
    "hapi",
    "kraken",
    "reload",
    "load balancer",
    "lb",
    "load-balancer",
    "kubernetes",
    "k8s",
    "pm2-docker",
    "runtime",
    "source maps",
    "graceful",
    "microservice",
    "programmatic",
    "harmony",
    "node-pm2",
    "production",
    "keymetrics",
    "node.js monitoring",
    "strong-pm",
    "deploy",
    "deployment",
    "daemon",
    "supervisor",
    "supervisord",
    "nodemon",
    "pm2.io",
    "ghost",
    "ghost production",
    "monitoring",
    "keymetrics",
    "process manager",
    "forever",
    "profiling",
    "probes",
    "apm",
    "container",
    "forever-monitor",
    "keep process alive",
    "process configuration",
    "clustering",
    "cluster cli",
    "cluster",
    "docker",
    "cron",
    "devops",
    "dev ops"
  ],
  "bin": {
    "pm2": "./bin/pm2",
    "pm2-dev": "./bin/pm2-dev",
    "pm2-docker": "./bin/pm2-docker",
    "pm2-runtime": "./bin/pm2-runtime"
  },
  "dependencies": {
    "@pm2/agent": "^0.5.26",
    "@pm2/io": "^4.3.4-beta.0",
    "@pm2/js-api": "^0.5.60",
    "@pm2/pm2-version-check": "latest",
    "async": "^3.2.0",
    "blessed": "0.1.81",
    "chalk": "3.0.0",
    "chokidar": "^3.3.0",
    "cli-table-redemption": "1.0.1",
    "commander": "2.15.1",
    "cron": "1.8.2",
    "date-fns": "1.30.1",
    "debug": "4.1.1",
    "enquirer": "^2.3.2",
    "eventemitter2": "5.0.1",
    "fclone": "1.0.11",
<<<<<<< HEAD
    "lodash": "4.17.14",
    "mkdirp": "1.0.4",
    "moment": "2.24.0",
=======
    "mkdirp": "0.5.1",
    "dayjs": "1.8.17",
>>>>>>> ac2ca921
    "needle": "2.4.0",
    "pidusage": "2.0.18",
    "pm2-axon": "3.3.0",
    "pm2-axon-rpc": "0.5.1",
    "pm2-deploy": "^0.4.0",
    "pm2-multimeter": "^0.1.2",
    "promptly": "^2",
    "ps-list": "6.3.0",
    "semver": "^7.2",
    "shelljs": "0.8.3",
    "source-map-support": "0.5.16",
    "sprintf-js": "1.1.2",
    "vizion": "~2.1.0",
    "yamljs": "0.3.0"
  },
  "devDependencies": {
    "mocha": "^7.1.0",
    "should": "^13"
  },
  "optionalDependencies": {
    "systeminformation": "^4.14.16"
  },
  "bugs": {
    "url": "https://github.com/Unitech/pm2/issues"
  },
  "repository": {
    "type": "git",
    "url": "git://github.com/Unitech/pm2.git"
  },
  "license": "AGPL-3.0"
}<|MERGE_RESOLUTION|>--- conflicted
+++ resolved
@@ -182,14 +182,9 @@
     "enquirer": "^2.3.2",
     "eventemitter2": "5.0.1",
     "fclone": "1.0.11",
-<<<<<<< HEAD
+    "mkdirp": "1.0.4",
     "lodash": "4.17.14",
-    "mkdirp": "1.0.4",
-    "moment": "2.24.0",
-=======
-    "mkdirp": "0.5.1",
-    "dayjs": "1.8.17",
->>>>>>> ac2ca921
+    "dayjs": "1.8.24",
     "needle": "2.4.0",
     "pidusage": "2.0.18",
     "pm2-axon": "3.3.0",
