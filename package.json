--- conflicted
+++ resolved
@@ -1,11 +1,7 @@
 {
   "name": "pm2",
   "preferGlobal": true,
-<<<<<<< HEAD
   "version": "5.0.0",
-=======
-  "version": "4.5.6",
->>>>>>> 1d81757d
   "engines": {
     "node": ">=10.0.0"
   },
@@ -170,13 +166,8 @@
     "pm2-runtime": "bin/pm2-runtime"
   },
   "dependencies": {
-<<<<<<< HEAD
-    "@pm2/agent": "keymetrics/pm2-io-agent#development",
-    "@pm2/io": "~4.3.5",
-=======
     "@pm2/agent": "~1.0.8",
     "@pm2/io": "~5.0.0",
->>>>>>> 1d81757d
     "@pm2/js-api": "~0.6.7",
     "@pm2/pm2-version-check": "latest",
     "async": "~3.2.0",
@@ -195,13 +186,8 @@
     "mkdirp": "1.0.4",
     "needle": "2.4.0",
     "pidusage": "2.0.21",
-<<<<<<< HEAD
-    "pm2-axon": "~4.0.0",
-    "pm2-axon-rpc": "0.7.0",
-=======
     "pm2-axon": "~4.0.1",
     "pm2-axon-rpc": "~0.7.0",
->>>>>>> 1d81757d
     "pm2-deploy": "~1.0.2",
     "pm2-multimeter": "^0.1.2",
     "pm2-sysmonit": "^1.2.3",
