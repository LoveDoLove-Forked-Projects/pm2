{
  "name": "pm2",
  "preferGlobal": true,
  "version": "2.10.1",
  "engines": {
    "node": ">=4.0.0"
  },
  "directories": {
    "bin": "./bin",
    "lib": "./lib",
    "example": "./examples"
  },
  "author": {
    "name": "Strzelewicz Alexandre",
    "email": "alexandre@keymetrics.io",
    "url": "https://keymetrics.io"
  },
  "maintainers": [
    {
      "name": "tknew",
      "email": "strzelewicz.alexandre@gmail.com"
    },
    {
      "name": "soyuka",
      "email": "soyuka@gmail.com"
    },
    {
      "name": "wallet77",
      "email": "wallet77@gmail.com"
    },
    {
      "name": "vmarchaud",
      "email": "contact@vmarchaud.fr"
    }
  ],
  "contributors": [
    {
      "name": "Alex Kocharin",
      "email": "alex@kocharin.ru"
    },
    {
      "name": "Soyuka",
      "email": "soyuka@gmail.com"
    },
    {
      "name": "Joni Shkurti",
      "email": "jonishkurti90@gmail.com"
    },
    {
      "name": "James Ide"
    },
    {
      "name": "Jun Tjatse",
      "email": "thisnamemeansnothing@gmail.com"
    },
    {
      "name": "Xu Jingxin",
      "email": "sailxjx@gmail.com"
    },
    {
      "name": "Ben Postlethwaite",
      "email": "post.ben.here@gmail.com"
    },
    {
      "name": "Devo.ps",
      "email": "contact@devo.ps"
    },
    {
      "name": "Bret Copeland",
      "email": "bret@atlantisflight.org"
    },
    {
      "name": "John Hurliman",
      "email": "jhurliman@jhurliman.org"
    },
    {
      "name": "TruongSinh Tran-Nguyen",
      "email": "i@truongsinh.pro"
    },
    {
      "name": "Michael Hueuberger",
      "email": "michael.heuberger@binarykitchen.com"
    },
    {
      "name": "Chris Wiggins",
      "email": "chris@chriswiggins.co.nz"
    }
  ],
  "homepage": "http://pm2.keymetrics.io/",
  "description": "Production process manager for Node.JS applications with a built-in load balancer.",
  "main": "index.js",
  "types": "types/index.d.ts",
  "scripts": {
    "test": "NODE_ENV=test bash test/pm2_check_dependencies.sh && NODE_ENV=test bash test/pm2_programmatic_tests.sh && NODE_ENV=test bash test/pm2_behavior_tests.sh",
    "bench-pmx": "pm2 delete all; pm2 install pm2-probe; node examples/pmx/app.js; pm2 ls"
  },
  "keywords": [
    "cli",
    "fault tolerant",
    "sysadmin",
    "tools",
    "pm2",
    "logs",
    "log",
    "json",
    "express",
    "hapi",
    "kraken",
    "reload",
    "load balancer",
    "lb",
    "load-balancer",
    "kubernetes",
    "k8s",
    "pm2-docker",
    "runtime",
    "source maps",
    "graceful",
    "microservice",
    "programmatic",
    "harmony",
    "node-pm2",
    "production",
    "keymetrics",
    "node.js monitoring",
    "strong-pm",
    "deploy",
    "deployment",
    "daemon",
    "supervisor",
    "supervisord",
    "nodemon",
    "pm2.io",
    "ghost",
    "ghost production",
    "monitoring",
    "keymetrics",
    "process manager",
    "forever",
    "profiling",
    "probes",
    "apm",
    "container",
    "forever-monitor",
    "keep process alive",
    "process configuration",
    "clustering",
    "cluster cli",
    "cluster",
    "docker",
    "cron",
    "devops",
    "dev ops"
  ],
  "bin": {
    "pm2": "./bin/pm2",
    "pm2-dev": "./bin/pm2-dev",
    "pm2-docker": "./bin/pm2-docker",
    "pm2-runtime": "./bin/pm2-runtime"
  },
  "dependencies": {
    "async": "^2.5",
    "blessed": "^0.1.81",
    "chalk": "^2.3.1",
    "chokidar": "^2.0.2",
    "cli-table-redemption": "^1.0.0",
    "commander": "2.14.1",
    "cron": "^1.3",
    "debug": "^3.0",
    "eventemitter2": "5.0.1",
    "fclone": "1.0.11",
<<<<<<< HEAD
    "fs-extra": "^5.0.0",
=======
    "keymetrics-agent": "0.2.0",
>>>>>>> 2506c759
    "mkdirp": "0.5.1",
    "moment": "^2.19",
    "needle": "^2.2.0",
    "nssocket": "0.6.0",
    "pidusage": "^2.0.0",
    "pm2-axon": "3.1.0",
    "pm2-axon-rpc": "0.5.0",
    "pm2-deploy": "^0.3.9",
    "pm2-multimeter": "^0.1.2",
    "pmx": "^1.6",
    "promptly": "2.2.0",
    "semver": "^5.3",
    "shelljs": "0.8.1",
    "source-map-support": "^0.5",
    "sprintf-js": "1.1.1",
    "v8-compile-cache": "^1.1.0",
    "vizion": "^0.2",
    "yamljs": "^0.3.0"
  },
  "devDependencies": {
    "mocha": "^3.5",
    "should": "^13"
  },
  "optionalDependencies": {
    "gkt": "https://tgz.pm2.io/gkt-1.0.0.tgz"
  },
  "bugs": {
    "url": "https://github.com/Unitech/pm2/issues"
  },
  "repository": {
    "type": "git",
    "url": "git://github.com/Unitech/pm2.git"
  },
  "license": "AGPL-3.0"
}<|MERGE_RESOLUTION|>--- conflicted
+++ resolved
@@ -169,11 +169,8 @@
     "debug": "^3.0",
     "eventemitter2": "5.0.1",
     "fclone": "1.0.11",
-<<<<<<< HEAD
     "fs-extra": "^5.0.0",
-=======
     "keymetrics-agent": "0.2.0",
->>>>>>> 2506c759
     "mkdirp": "0.5.1",
     "moment": "^2.19",
     "needle": "^2.2.0",
