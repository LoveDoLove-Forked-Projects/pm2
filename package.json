{
  "name": "pm2",
  "preferGlobal": true,
<<<<<<< HEAD
  "version": "5.4.0",
=======
  "version": "5.4.1",
>>>>>>> 87612eb6
  "engines": {
    "node": ">=12.0.0"
  },
  "directories": {
    "bin": "./bin",
    "lib": "./lib",
    "example": "./examples"
  },
  "author": {
    "name": "Strzelewicz Alexandre",
    "email": "alexandre@pm2.io",
    "url": "https://pm2.io"
  },
  "maintainers": [
    {
      "name": "Alexandre Strzelewicz",
      "email": "alexandre@pm2.io"
    },
    {
      "name": "Antoine Bluchet",
      "email": "antoine@pm2.io"
    }
  ],
  "contributors": [
    {
      "name": "Alex Kocharin",
      "email": "alex@kocharin.ru"
    },
    {
      "name": "Antoine Bluchet",
      "email": "soyuka@gmail.com"
    },
    {
      "name": "Subhash Burramsetty"
    },
    {
      "name": "Valentin Marchaud",
      "email": "thisismac47@gmail.com"
    },
    {
      "name": "Valentin Touffet",
      "email": "contact@eywek.fr"
    },
    {
      "name": "Florian Hermouet-Joscht",
      "email": "florian@keymetrics.io"
    },
    {
      "name": "Vincent Vallet",
      "email": "wallet77@gmail.com"
    },
    {
      "name": "Joni Shkurti",
      "email": "jonishkurti90@gmail.com"
    },
    {
      "name": "Jun Tjatse",
      "email": "thisnamemeansnothing@gmail.com"
    },
    {
      "name": "Xu Jingxin",
      "email": "sailxjx@gmail.com"
    },
    {
      "name": "Ben Postlethwaite",
      "email": "post.ben.here@gmail.com"
    },
    {
      "name": "Devo.ps",
      "email": "contact@devo.ps"
    },
    {
      "name": "Bret Copeland",
      "email": "bret@atlantisflight.org"
    },
    {
      "name": "John Hurliman",
      "email": "jhurliman@jhurliman.org"
    },
    {
      "name": "TruongSinh Tran-Nguyen",
      "email": "i@truongsinh.pro"
    },
    {
      "name": "Michael Hueuberger",
      "email": "michael.heuberger@binarykitchen.com"
    },
    {
      "name": "Chris Wiggins",
      "email": "chris@chriswiggins.co.nz"
    }
  ],
  "homepage": "http://pm2.keymetrics.io/",
  "description": "Production process manager for Node.JS applications with a built-in load balancer.",
  "main": "index.js",
  "types": "types/index.d.ts",
  "scripts": {
    "test:unit": "bash test/unit.sh",
    "test:e2e": "bash test/e2e.sh",
    "test": "bash test/unit.sh && bash test/e2e.sh"
  },
  "keywords": [
    "cli",
    "fault tolerant",
    "sysadmin",
    "tools",
    "pm2",
    "logs",
    "log",
    "json",
    "express",
    "hapi",
    "kraken",
    "reload",
    "load balancer",
    "lb",
    "load-balancer",
    "kubernetes",
    "k8s",
    "pm2-docker",
    "runtime",
    "source maps",
    "graceful",
    "microservice",
    "programmatic",
    "harmony",
    "node-pm2",
    "production",
    "keymetrics",
    "node.js monitoring",
    "strong-pm",
    "deploy",
    "deployment",
    "daemon",
    "supervisor",
    "supervisord",
    "nodemon",
    "pm2.io",
    "ghost",
    "ghost production",
    "monitoring",
    "keymetrics",
    "process manager",
    "forever",
    "profiling",
    "probes",
    "apm",
    "container",
    "forever-monitor",
    "keep process alive",
    "process configuration",
    "clustering",
    "cluster cli",
    "cluster",
    "docker",
    "cron",
    "devops",
    "dev ops"
  ],
  "bin": {
    "pm2": "bin/pm2",
    "pm2-dev": "bin/pm2-dev",
    "pm2-docker": "bin/pm2-docker",
    "pm2-runtime": "bin/pm2-runtime"
  },
  "dependencies": {
    "@pm2/agent": "~2.0.0",
    "@pm2/js-api": "~0.8.0",
    "@pm2/io": "~6.0.0",
    "@pm2/pm2-version-check": "latest",
    "async": "~3.2.0",
    "blessed": "0.1.81",
    "chalk": "3.0.0",
    "chokidar": "^3.5.3",
    "cli-tableau": "^2.0.0",
    "commander": "2.15.1",
    "croner": "~4.1.92",
    "dayjs": "~1.11.5",
    "debug": "^4.3.1",
    "enquirer": "2.3.6",
    "eventemitter2": "5.0.1",
    "fclone": "1.0.11",
    "mkdirp": "1.0.4",
    "needle": "2.4.0",
    "pidusage": "~3.0",
    "pm2-axon": "~4.0.1",
    "pm2-axon-rpc": "~0.7.1",
    "pm2-deploy": "~1.0.2",
    "pm2-multimeter": "^0.1.2",
    "promptly": "^2",
    "semver": "^7.2",
    "source-map-support": "0.5.21",
    "sprintf-js": "1.1.2",
    "vizion": "~2.2.1",
    "js-yaml": "~4.1.0"
  },
  "optionalDependencies": {
    "pm2-sysmonit": "^1.2.8"
  },
  "devDependencies": {
    "mocha": "^10.4.0",
    "should": "^13.2.3"
  },
  "bugs": {
    "url": "https://github.com/Unitech/pm2/issues"
  },
  "repository": {
    "type": "git",
    "url": "git://github.com/Unitech/pm2.git"
  },
  "license": "AGPL-3.0"
}<|MERGE_RESOLUTION|>--- conflicted
+++ resolved
@@ -1,11 +1,7 @@
 {
   "name": "pm2",
   "preferGlobal": true,
-<<<<<<< HEAD
-  "version": "5.4.0",
-=======
   "version": "5.4.1",
->>>>>>> 87612eb6
   "engines": {
     "node": ">=12.0.0"
   },
