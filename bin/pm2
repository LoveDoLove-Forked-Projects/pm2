--- conflicted
+++ resolved
@@ -612,14 +612,10 @@
       ws: true
     }
 
-<<<<<<< HEAD
     if (!name)
       opts.name = require('os').hostname() + '-' + require('crypto').randomBytes(2).toString('hex')
 
-    if (sec == null && pub == null) {
-=======
     if (sec == 'link' || sec == 'relink') {
->>>>>>> 9bc34e56
       return pm2._pre_interact(null, null, null, opts, function(err, dt) {
         pm2.speedList()
       })
