#!/bin/sh

':' // Hack to pass parameters to Node before running this file
':' //; [ -f ~/.pm2/custom_options.sh ] && . ~/.pm2/custom_options.sh || : ; exec "`command -v nodejs || command -v node`" $PM2_NODE_OPTIONS "$0" "$@"

var commander = require('commander');
var fs        = require('fs');
var path      = p = require('path');
var util      = require('util');
var cronJob   = require('cron').CronJob;

var Monit     = require('../lib/Monit');
var UX        = require('../lib/CliUx');
var Log       = require('../lib/Log');
var Satan     = require('../lib/Satan');
var CLI       = require('../lib/CLI');
var cst       = require('../constants.js');
var pkg       = require('../package.json');

commander.version(pkg.version)
  .option('-v --verbose', 'verbose level')
  .option('-s --silent', 'throw less messages', false)
  .option('-m --mini-list', 'display a compacted list without formatting')
  .option('--watch', 'Watch folder for changes')
  .option('-f --force', 'force actions')
  .option('-n --name <name>', 'set a <name> for script')
  .option('-i --instances <number>', 'launch [number] instances (for networked app)(load balanced)')
  .option('-o --output <path>', 'specify out log file')
  .option('-e --error <path>', 'specify error log file')
  .option('-p --pid <pid>', 'specify pid file')
  .option('-x --execute-command', 'execute a program using fork system')
  .option('-u --user <username>', 'define user when generating startup script')
  .option('-c --cron <cron_pattern>', 'restart a running process based on a cron pattern')
  .option('-w --write', 'write configuration in local folder')
  .option('--interpreter <interpreter>', 'the interpreter pm2 should use for executing app (bash, python...)')
  .option('--no-daemon', "run pm2 daemon in the foreground if it doesn't exist already")
  .option('--node-args <node_args>', "space delimited arguments to pass to node in cluster mode - e.g. --node-args=\"--debug=7001 --trace-deprecation\"",
      function(val) {
          return val.split(' ');
          })
  .usage('[cmd] app');

commander.on('--help', function() {
        console.log('  Basic Examples:');
        console.log('');
        console.log('    Start an app using all CPUs available + set a name :');
        console.log('    $ pm2 start app.js -i max --name "api"');
        console.log('');
        console.log('    Restart the previous app launched, by name :');
        console.log('    $ pm2 restart api');
        console.log('');
        console.log('    Stop the app :');
        console.log('    $ pm2 stop api');
        console.log('');
        console.log('    Restart the app that is stopped :');
        console.log('    $ pm2 restart api');
        console.log('');
        console.log('    Remove the app from the process list :');
        console.log('    $ pm2 delete api');
        console.log('');
        console.log('    Kill daemon pm2 :');
        console.log('    $ pm2 kill');
        console.log('');
        console.log('    More examples in https://github.com/Unitech/pm2#usagefeatures');
        console.log('');
        });

if (process.argv.indexOf('--no-daemon') > -1) {
  //
  // Start daemon if it does not exist
  //
  // Function checks if --no-daemon option is present,
  // and starts daemon in the same process if it does not exists
  //
  console.log('pm2 launched in no daemon mode (you can add DEBUG="*" env variable to get more msgs');
  Satan.pingDaemon(function(ab) {
    if (ab == true) {
      console.error('>> pm2 is already daemonized ! You should kill it before launching it in no daemon mode'.red);
    }
    Satan.start(true);
  });
}
else
  Satan.start(false);


//
// Helper function to fail when unknown command arguments are passed
//
function failOnUnknown(fn) {
  return function(arg) {
    if (arguments.length > 1) {
      console.log(cst.PREFIX_MSG + '\nUnknown command argument: ' + arg);
      commander.outputHelp();
      process.exit(cst.ERROR_EXIT);
    }
    return fn.apply(this, arguments);
  };
}

//
// Start command
//
<<<<<<< HEAD
commander.command('start <script|json_file|stdin(-)>')
  .description('start specific processes')

=======
commander.command('start <file|json|stdin>')
  .description('                start and daemonize an app')
>>>>>>> c4c03f34
  .action(function(cmd) {
    if (cmd == "-") {
      process.stdin.resume();
      process.stdin.setEncoding('utf8');
      process.stdin.on('data', function (cmd) {
        process.stdin.pause();
        CLI.startFromJson(cmd, 'pipe');
      });
    } else if (cmd.indexOf('.json') > 0)
      CLI.startFromJson(cmd, 'file');
    else
      CLI.startFile(cmd,'file');
  });

//
// Stop specific id
//
commander.command('stop <id|name|all|json|stdin>')
  .description('          stop a process (to start it again, do pm2 restart <app>)')
  .action(function(param) {
    UX.processing.start();

    if (param == "-") {
      process.stdin.resume();
      process.stdin.setEncoding('utf8');
      process.stdin.on('data', function (param) {
        process.stdin.pause();
        CLI.actionFromJson('stopProcessName', param, 'pipe');
      });
    } else if (param.indexOf('.json') > 0)
      CLI.actionFromJson('stopProcessName', param, 'file');
    else if (param == 'all')
      CLI.stopAll();
    else if (isNaN(parseInt(param))) {
      CLI.stopProcessName(param);
    } else {
      console.log(cst.PREFIX_MSG + 'Stopping process by id ' + param);
      CLI.stopId(param);
    }
  });

//
// Stop All processes
//
commander.command('restart <id|name|all|json|stdin>')
  .description('       restart a process')
  .action(function(param) {
    UX.processing.start();

    if (param == "-") {
      process.stdin.resume();
      process.stdin.setEncoding('utf8');
      process.stdin.on('data', function (param) {
        process.stdin.pause();
        CLI.actionFromJson('restartProcessName', param, 'pipe');
      });
    } else if (param.indexOf('.json') > 0)
      CLI.actionFromJson('restartProcessName', param, 'file');
    else if (param == 'all')
      CLI.restartAll();
    else if (isNaN(parseInt(param))) {
      console.log(cst.PREFIX_MSG + 'Restarting process by name ' + param);
      CLI.restartProcessByName(param);
    } else {
      console.log(cst.PREFIX_MSG + 'Restarting process by id ' + param);
      CLI.restartProcessById(param);
    }
  });

//
// Reload process(es)
//
commander.command('reload <name|all>')
  .description('                 reload processes (note that its for app using HTTP/HTTPS)')
  .action(function(pm2_id) {
    UX.processing.start();
    if (pm2_id == 'all')
      CLI.reload('reloadProcessId');
    else
      CLI.reloadProcessName(pm2_id, 'reloadProcessId');
  });

//
// Reload process(es)
//
commander.command('gracefulReload <name|all>')
  .description('              gracefully reload a process. Send a "shutdown" message to close all connections.')
  .action(function(pm2_id) {
    UX.processing.start();
    if (pm2_id == 'all')
      CLI.reload('softReloadProcessId');
    else
      CLI.reloadProcessName(pm2_id, 'softReloadProcessId');
  });

//
// Stop and delete a process by name from database
//
commander.command('delete <name|id|script|all|json|stdin>')
  .description(' stop and delete a process from pm2 process list')
  .action(function(name) {
    if (name == "-") {
      process.stdin.resume();
      process.stdin.setEncoding('utf8');
      process.stdin.on('data', function (param) {
        process.stdin.pause();
        CLI.deleteProcess(param, 'pipe');
      });
    } else
      CLI.deleteProcess(name,'');
  });

//
// Send system signal to process
//
commander.command('sendSignal <signal> <pm2_id|name>')
.description('      send a system signal to the target process')
  .action(function(signal, pm2_id) {
    UX.processing.start();

    if (isNaN(parseInt(pm2_id))) {
      console.log(cst.PREFIX_MSG + 'Sending signal to process name ' + pm2_id);
      CLI.sendSignalToProcessName(signal, pm2_id);
    } else {
      console.log(cst.PREFIX_MSG + 'Sending signal to process id ' + pm2_id);
      CLI.sendSignalToProcessId(signal, pm2_id);
    }
  });

//
// Stop and delete a process by name from database
//
commander.command('ping')
  .description('                 ping pm2 daemon - if not up it will launch it')
  .action(failOnUnknown(CLI.ping));

//
// Interact
//
commander.command('interact <secret_key> <public_key> <machine_name>')
  .description('launch interaction with VitalSigns servers')
  .action(CLI.interact);

commander.command('killInteract')
  .description('stop the interaction with VitalSigns servers')
  .action(failOnUnknown(CLI.interactKill));

//
// Web interface
//
commander.command('web')
  .description('launch an health API on port ' + cst.WEB_INTERFACE)
  .action(failOnUnknown(function() {
    console.log('Launching web interface on port ' + cst.WEB_INTERFACE);
    CLI.web();
  }));

//
// Save processes to file
//
commander.command('dump')
  .description('dump all processes for resurrecting them later')
  .action(failOnUnknown(function() {
    console.log(cst.PREFIX_MSG + 'Dumping processes');
    UX.processing.start();
    CLI.dump();
  }));

//
// Save processes to file
//
commander.command('resurrect')
  .description('resurrect previously dumped processes')
  .action(failOnUnknown(function() {
    console.log(cst.PREFIX_MSG + 'Resurrecting');
    UX.processing.start();
    CLI.resurrect();
  }));

//
// Set pm2 to startup
//
commander.command('startup <platform>')
  .description('auto resurect process at startup. [platform] can be centos redhat or ubuntu')
  .action(function(platform) {
    CLI.startup(platform);
  });


//
// Sample generate
//
commander.command('generate <name>')
  .description('generate sample JSON')
  .action(function(name) {
    CLI.generateSample(name);
  });

//
// List command
//
commander.command('list')
  .description('list all processes')
  .action(failOnUnknown(CLI.list));

commander.command('ls')
  .description('(alias) list all processes')
  .action(failOnUnknown(CLI.list));

commander.command('l')
  .description('(alias) list all processes')
  .action(failOnUnknown(CLI.list));

commander.command('status')
  .description('(alias) list all processes')
  .action(failOnUnknown(CLI.list));


// List in raw json
commander.command('jlist')
  .description('list all processes in JSON format')
  .action(failOnUnknown(function() {
    CLI.jlist();
  }));

// List in prettified Json
commander.command('prettylist')
  .description('print json in a prettified JSON')
  .action(failOnUnknown(function() {
    CLI.jlist(true);
  }));

//
// Monitoring command
//
commander.command('monit')
  .description('launch termcaps monitoring')
  .action(failOnUnknown(CLI.monit));

commander.command('m')
  .description('(alias) launch termcaps monitoring')
  .action(failOnUnknown(CLI.monit));

//
// Flushing command
//
commander.command('flush')
  .description('flush logs')
  .action(failOnUnknown(function() {
    CLI.flush();
  }));

//
// Log streaming
//
commander.command('logs [id|name]')
  .description('stream logs file. Default stream all logs')
  .action(function(id) {
    CLI.streamLogs(id);
  });


//
// Kill
//
commander.command('kill')
  .description('kill daemon')
  .action(failOnUnknown(function(arg) {
    CLI.killDaemon();
  }));


//
// Catch all
//
commander.command('*')
  .action(function() {
    console.log(cst.PREFIX_MSG + '\nCommand not found');
    commander.outputHelp();
    process.exit(cst.ERROR_EXIT);
  });

//
// Display help
//
if (process.argv.length == 2) {
  commander.parse(process.argv);
  commander.outputHelp();
  process.exit(cst.ERROR_EXIT);
}


//
// Wait Satan is connected to God to launch parsing
//
// This message is triggered once the RPC Client is connected to the Daemon
// in file Satan.js, method Satan.launchRPC
//
process.on('satan:client:ready', function() {
  commander.parse(process.argv);
  // if (commander.silent) {
  //   global.console = {};
  //   global.console.log = function(){};
  //   global.console.error = function(){};
  // }
});

//
// Init
//
(function init() {
  fs.exists(cst.DEFAULT_FILE_PATH, function(exist) {
    if (!exist) {
      console.log('Initializing folder for pm2 on %s', cst.DEFAULT_FILE_PATH);
      fs.mkdirSync(cst.DEFAULT_FILE_PATH);
      fs.mkdirSync(cst.DEFAULT_LOG_PATH);
      fs.mkdirSync(cst.DEFAULT_PID_PATH);
    }
  });

  /**
   * Create configuration file if not present
   */
  fs.exists(cst.PM2_CONF_FILE, function(exist) {
    if (!exist) {
      console.log('Creating PM2 configuration file in %s', cst.PM2_CONF_FILE);
      fs
        .createReadStream(path.join(__dirname, cst.SAMPLE_CONF_FILE))
        .pipe(fs.createWriteStream(cst.PM2_CONF_FILE));
    }
  });
})();

(function testHarmony() {
  //
  // Harmony test
  //
  try {
    var assert = require('assert')
    , s = new Set();
    s.add('a');
    assert.ok(s.has('a'));
    console.log('● ES6 mode'.green);
  } catch(e) {}
})();<|MERGE_RESOLUTION|>--- conflicted
+++ resolved
@@ -101,14 +101,8 @@
 //
 // Start command
 //
-<<<<<<< HEAD
-commander.command('start <script|json_file|stdin(-)>')
-  .description('start specific processes')
-
-=======
 commander.command('start <file|json|stdin>')
   .description('                start and daemonize an app')
->>>>>>> c4c03f34
   .action(function(cmd) {
     if (cmd == "-") {
       process.stdin.resume();
@@ -292,7 +286,7 @@
 // Set pm2 to startup
 //
 commander.command('startup <platform>')
-  .description('auto resurect process at startup. [platform] can be centos redhat or ubuntu')
+  .description('auto resurect process at startup. [platform] = ubuntu, centos or systemd')
   .action(function(platform) {
     CLI.startup(platform);
   });
