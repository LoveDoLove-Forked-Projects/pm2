--- conflicted
+++ resolved
@@ -1,15 +1,9 @@
 
-<<<<<<< HEAD
 var p    = require('path');
 var fs   = require('fs');
 var util = require('util');
 var chalk = require('chalk')
-=======
-var p     = require('path');
-var fs    = require('fs');
-var util  = require('util');
 var debug = require('debug')('pm2:constants');
->>>>>>> 44a9be19
 
 /**
  * Handle PM2 root folder relocation
