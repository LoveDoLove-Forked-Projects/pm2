--- conflicted
+++ resolved
@@ -155,10 +155,8 @@
   },
   listenToPM2Events : function() {
     var self = this;
-<<<<<<< HEAD
-=======
+
     self.log_buffer = {};
->>>>>>> 949f1852
 
     this.ipm2.bus.on('*', function(event, packet) {
       if (event == 'axm:action') return false;
