{
  "script": {
    "type": "string",
    "require": true,
    "alias" : "exec",
    "docDescription": "Path of the script to launch, required field"
  },
  "name": {
    "type": "string",
    "docDefault": "Script filename without the extension (app for app.js)",
    "docDescription": "Process name in the process list"
  },
  "cwd": {
    "type": "string",
    "docDefault": "CWD of the current environment (from your shell)",
    "docDescription": "Current working directory to start the process with"
  },
  "args": {
    "type": [
      "array",
      "string"
    ],
    "docDescription": "Arguments to pass to the script"
  },
  "exec_interpreter": {
    "type": "string",
    "alias": "interpreter",
    "docDefault": "node",
    "docDescription": "Interpreter absolute path"
  },
  "node_args": {
    "type": [
      "array",
      "string"
    ],
    "alias": ["interpreterArgs", "interpreter_args"],
    "docDescription": "Arguments to pass to the interpreter"
  },
  "out_file": {
    "type": "string",
    "alias": ["out", "output", "out_log"],
    "docDefault": "~/.pm2/logs/<app_name>-out.log",
    "docDescription": "File path for stdout (each line is appended to this file)"
  },
  "error_file": {
    "type": "string",
    "alias": ["error", "err", "err_file", "err_log"],
    "docDefault": "~/.pm2/logs/<app_name>-error.err",
    "docDescription": "File path for stderr (each line is appended to this file)"
  },
  "log_file": {
    "type": [
      "boolean",
      "string"
    ],
    "alias": "log",
    "docDefault": "/dev/null",
    "docDescription": "File path for combined stdout and stderr (each line is appended to this file)"
  },
  "disable_logs": {
    "type": "boolean",
    "docDefault": false,
    "docDescription": "Disable all logs storage"
  },
  "log_type": {
    "type": "string",
    "docDescription": "Define a specific log output type, possible value: json"
  },
  "log_date_format": {
    "type": "string",
    "docDescription": "Format for log timestamps in moment.js format (eg YYYY-MM-DD HH:mm Z)"
  },
  "env": {
    "type": [
      "object",
      "string"
    ],
    "docDescription": "Specify environment variables to be injected"
  },
  "^env_\\S*$": {
    "type": [
      "object",
      "string"
    ],
    "docDescription": "Specify environment variables to be injected when using --env <env_name>"
  },
  "max_memory_restart": {
    "type": [
      "string",
      "number"
    ],
    "regex": "^\\d+(G|M|K)?$",
    "ext_type": "sbyte",
    "desc": "it should be a NUMBER - byte, \"[NUMBER]G\"(Gigabyte), \"[NUMBER]M\"(Megabyte) or \"[NUMBER]K\"(Kilobyte)",
    "docDescription": "Restart the app if an amount of memory is exceeded (format: /[0-9](K&#124;M&#124;G)?/ K for KB, 'M' for MB, 'G' for GB, default to B)"
  },
  "pid_file": {
    "type": "string",
    "alias": "pid",
    "docDefault": "~/.pm2/pids/app_name-id.pid",
    "docDescription": "File path where the pid of the started process is written by pm2"
  },
  "restart_delay": {
    "type" : "number",
    "docDefault": 0,
    "docDescription": "Time in ms to wait before restarting a crashing app"
  },
  "source_map_support": {
    "type": "boolean",
    "docDefault": true,
    "docDescription": "Enable or disable the source map support"
  },
  "disable_source_map_support": {
    "type": "boolean",
    "docDefault": false,
    "docDescription": "Enable or disable the source map support"
  },
  "wait_ready": {
    "type": "boolean",
    "docDefault": false,
    "docDescription": "Make the process wait for a process.send('ready')"
  },
  "instances": {
    "type": "number",
    "docDefault": 1,
    "docDescription": "Number of instances to be started in cluster mode"
  },
  "kill_timeout": {
    "type": "number",
    "docDefault": 1600,
    "docDescription": "Time in ms before sending the final SIGKILL signal after SIGINT"
  },
  "listen_timeout": {
    "type": "number",
    "docDescription": "Time in ms before forcing a reload if app is still not listening/has still note sent ready"
  },
  "cron_restart": {
    "type": "string",
    "alias": "cron",
    "docDescription": "A cron pattern to restart your app"
  },
  "merge_logs": {
    "type": "boolean",
    "alias" : "combine_logs",
    "docDefault": false,
    "docDescription": "In cluster mode, merge each type of logs into a single file (instead of having one for each cluster)"
  },
  "vizion": {
    "type": "boolean",
    "default" : true,
    "docDefault" : "True",
    "docDescription": "Enable or disable the versioning metadatas (vizion library)"
  },
  "autorestart": {
    "type": "boolean",
    "default": true,
    "docDefault": "True",
    "docDescription": "Enable or disable auto restart after process failure"
  },
  "watch": {
    "type": [
      "boolean",
      "array",
      "string"
    ],
    "docDefault": false,
    "docDescription": "Enable or disable the watch mode"
  },
  "ignore_watch": {
    "type": [
      "array",
      "string"
    ],
    "docDescription": "List of paths to ignore (regex)"
  },
  "watch_options": {
    "type": "object",
    "docDescription": "Object that will be used as an options with chokidar (refer to chokidar documentation)"
  },
  "min_uptime": {
    "type": [
      "number",
      "string"
    ],
    "regex": "^\\d+(h|m|s)?$",
    "desc": "it should be a NUMBER - milliseconds, \"[NUMBER]h\"(hours), \"[NUMBER]m\"(minutes) or \"[NUMBER]s\"(seconds)",
    "min": 100,
    "ext_type": "stime",
    "docDefault": 1000,
    "docDescription": "Minimum uptime of the app to be considered started (format is /[0-9]+(h&#124;m&#124;s)?/, for hours, minutes, seconds, docDefault to ms)"
  },
  "max_restarts": {
    "type": "number",
    "min": 0,
    "docDefault": 16,
    "docDescription": "Number of times a script is restarted when it exits in less than min_uptime"
  },
  "exec_mode": {
    "type": "string",
    "regex": "^(cluster|fork)(_mode)?$",
    "alias": "executeCommand",
    "desc": "it should be \"cluster\"(\"cluster_mode\") or \"fork\"(\"fork_mode\") only",
    "docDefault": "fork",
    "docDescription": "Set the execution mode, possible values: fork&#124;cluster"
  },
  "force": {
    "type": "boolean",
    "docDefault": false,
    "docDescription": "Start a script even if it is already running (only the script path is considered)"
  },
  "append_env_to_name": {
    "type": "boolean",
    "docDefault": false,
    "docDescription": "Append the environment name to the app name"
  },
  "post_update": {
    "type": "array",
    "docDescription": "List of commands executed after a pull/upgrade operation performed from Keymetrics dashboard"
  },
  "trace": {
    "type": [
      "boolean"
    ],
    "docDefault": false,
    "docDescription": "Enable or disable the transaction tracing"
  },
  "disable_trace": {
    "type": [
      "boolean"
    ],
    "docDefault": true,
    "docDescription": "Enable or disable the transaction tracing"
  },
  "v8": {
    "type": [
      "boolean"
    ]
  },
  "event_loop_inspector": {
    "type": [
      "boolean"
    ]
  },
  "deep_monitoring": {
    "type": [
      "boolean"
    ]
  },
  "increment_var": {
    "type": "string",
    "docDescription": "Specify the name of an environment variable to inject which increments for each cluster"
  },
  "instance_var": {
    "type": "string",
    "default": "NODE_APP_INSTANCE",
    "docDefault": "NODE_APP_INSTANCE",
    "docDescription": "Rename the NODE_APP_INSTANCE environment variable"
  },
  "pmx": {
    "type": "boolean",
    "default": true,
    "docDefault": "True",
    "docDescription": "Enable or disable pmx wrapping"
  },
  "automation": {
    "type": "boolean",
    "default": true,
    "docDefault": "True",
    "docDescription": "Enable or disable pmx wrapping"
  },
  "treekill": {
    "type": "boolean",
    "default": true,
    "docDefault": "True",
    "docDescription": "Only kill the main process, not detached children"  
  },
  "port": {
    "type": "number",
    "docDescription": "Shortcut to inject a PORT environment variable"
  },
  "uid": {
    "type" : "string",
    "docDefault": "Current user uid",
    "docDescription": "Set user id"  
  },
  "gid": {
    "type" : "string",
    "docDefault": "Current user gid",
    "docDescription": "Set group id"  
  },
  "windowsHide": {
    "type": "boolean",
<<<<<<< HEAD
    "default" : true
  },
  "kill_retry_time": {
    "type": "number",
    "default" : 100
=======
    "docDefault": "True",
    "docDescription": "Enable or disable the Windows popup when starting an app",
    "default": true
  },
  "write": {
    "type": "boolean"
>>>>>>> 5dfba8a4
  }
}<|MERGE_RESOLUTION|>--- conflicted
+++ resolved
@@ -290,19 +290,15 @@
   },
   "windowsHide": {
     "type": "boolean",
-<<<<<<< HEAD
-    "default" : true
-  },
-  "kill_retry_time": {
-    "type": "number",
-    "default" : 100
-=======
     "docDefault": "True",
     "docDescription": "Enable or disable the Windows popup when starting an app",
     "default": true
   },
+  "kill_retry_time": {
+    "type": "number",
+    "default" : 100
+  },
   "write": {
     "type": "boolean"
->>>>>>> 5dfba8a4
   }
 }