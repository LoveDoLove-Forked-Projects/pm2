{
  "script": {
    "type": "string",
    "require": true,
    "alias" : "exec",
    "docDescription": "Path of the script to launch, required field"
  },
  "name": {
    "type": "string",
    "docDefault": "Script filename without the extension (app for app.js)",
    "docDescription": "Process name in the process list"
  },
  "cwd": {
    "type": "string",
    "docDefault": "CWD of the current environment (from your shell)",
    "docDescription": "Current working directory to start the process with"
  },
  "args": {
    "type": [
      "array",
      "string"
    ],
    "docDescription": "Arguments to pass to the script"
  },
  "exec_interpreter": {
    "type": "string",
    "alias": "interpreter",
    "docDefault": "node",
    "docDescription": "Interpreter absolute path"
  },
  "node_args": {
    "type": [
      "array",
      "string"
    ],
    "alias": ["interpreter_args"],
    "docDescription": "Arguments to pass to the interpreter"
  },
  "out_file": {
    "type": "string",
    "alias": ["out", "output", "out_log"],
    "docDefault": "~/.pm2/logs/<app_name>-out.log",
    "docDescription": "File path for stdout (each line is appended to this file)"
  },
  "error_file": {
    "type": "string",
    "alias": ["error", "err", "err_file", "err_log"],
    "docDefault": "~/.pm2/logs/<app_name>-error.err",
    "docDescription": "File path for stderr (each line is appended to this file)"
  },
  "log_file": {
    "type": [
      "boolean",
      "string"
    ],
    "alias": "log",
    "docDefault": "/dev/null",
    "docDescription": "File path for combined stdout and stderr (each line is appended to this file)"
  },
  "disable_logs": {
    "type": "boolean",
    "docDefault": false,
    "docDescription": "Disable all logs storage"
  },
  "log_type": {
    "type": "string",
    "docDescription": "Define a specific log output type, possible value: json"
  },
  "log_date_format": {
    "type": "string",
    "docDescription": "Format for log timestamps in moment.js format (eg YYYY-MM-DD HH:mm Z)"
  },
  "env": {
    "type": [
      "object",
      "string"
    ],
    "docDescription": "Specify environment variables to be injected"
  },
  "^env_\\S*$": {
    "type": [
      "object",
      "string"
    ],
    "docDescription": "Specify environment variables to be injected when using --env <env_name>"
  },
  "max_memory_restart": {
    "type": [
      "string",
      "number"
    ],
    "regex": "^\\d+(G|M|K)?$",
    "ext_type": "sbyte",
    "desc": "it should be a NUMBER - byte, \"[NUMBER]G\"(Gigabyte), \"[NUMBER]M\"(Megabyte) or \"[NUMBER]K\"(Kilobyte)",
    "docDescription": "Restart the app if an amount of memory is exceeded (format: /[0-9](K&#124;M&#124;G)?/ K for KB, 'M' for MB, 'G' for GB, default to B)"
  },
  "pid_file": {
    "type": "string",
    "alias": "pid",
    "docDefault": "~/.pm2/pids/app_name-id.pid",
    "docDescription": "File path where the pid of the started process is written by pm2"
  },
  "restart_delay": {
    "type" : "number",
    "docDefault": 0,
    "docDescription": "Time in ms to wait before restarting a crashing app"
  },
  "source_map_support": {
    "type": "boolean",
    "docDefault": true,
    "docDescription": "Enable or disable the source map support"
  },
  "disable_source_map_support": {
    "type": "boolean",
    "docDefault": false,
    "docDescription": "Enable or disable the source map support"
  },
  "wait_ready": {
    "type": "boolean",
    "docDefault": false,
    "docDescription": "Make the process wait for a process.send('ready')"
  },
  "instances": {
    "type": "number",
    "docDefault": 1,
    "docDescription": "Number of instances to be started in cluster mode"
  },
  "kill_timeout": {
    "type": "number",
    "docDefault": 1600,
    "docDescription": "Time in ms before sending the final SIGKILL signal after SIGINT"
  },
  "listen_timeout": {
    "type": "number",
    "docDescription": "Time in ms before forcing a reload if app is still not listening/has still note sent ready"
  },
  "cron_restart": {
    "type": "string",
    "alias": "cron",
    "docDescription": "A cron pattern to restart your app"
  },
  "merge_logs": {
    "type": "boolean",
    "alias" : "combine_logs",
    "docDefault": false,
    "docDescription": "In cluster mode, merge each type of logs into a single file (instead of having one for each cluster)"
  },
  "vizion": {
    "type": "boolean",
    "default" : true,
    "docDefault" : "True",
    "docDescription": "Enable or disable the versioning metadatas (vizion library)"
  },
  "autorestart": {
    "type": "boolean",
    "default": true,
    "docDefault": "True",
    "docDescription": "Enable or disable auto restart after process failure"
  },
  "watch": {
    "type": [
      "boolean",
      "array",
      "string"
    ],
    "docDefault": false,
    "docDescription": "Enable or disable the watch mode"
  },
  "ignore_watch": {
    "type": [
      "array",
      "string"
    ],
    "docDescription": "List of paths to ignore (regex)"
  },
  "watch_options": {
    "type": "object",
    "docDescription": "Object that will be used as an options with chokidar (refer to chokidar documentation)"
  },
  "min_uptime": {
    "type": [
      "number",
      "string"
    ],
    "regex": "^\\d+(h|m|s)?$",
    "desc": "it should be a NUMBER - milliseconds, \"[NUMBER]h\"(hours), \"[NUMBER]m\"(minutes) or \"[NUMBER]s\"(seconds)",
    "min": 100,
    "ext_type": "stime",
    "docDefault": 1000,
    "docDescription": "Minimum uptime of the app to be considered started (format is /[0-9]+(h&#124;m&#124;s)?/, for hours, minutes, seconds, docDefault to ms)"
  },
  "max_restarts": {
    "type": "number",
    "min": 0,
    "docDefault": 16,
    "docDescription": "Number of times a script is restarted when it exits in less than min_uptime"
  },
  "exec_mode": {
    "type": "string",
    "regex": "^(cluster|fork)(_mode)?$",
    "alias": "executeCommand",
    "desc": "it should be \"cluster\"(\"cluster_mode\") or \"fork\"(\"fork_mode\") only",
    "docDefault": "fork",
    "docDescription": "Set the execution mode, possible values: fork&#124;cluster"
  },
  "force": {
    "type": "boolean",
    "docDefault": false,
    "docDescription": "Start a script even if it is already running (only the script path is considered)"
  },
  "append_env_to_name": {
<<<<<<< HEAD
    "type": "boolean",
    "docDefault": false,
    "docDescription": "Append the environment name to the app name"
=======
    "type": "boolean"
>>>>>>> 65f60659
  },
  "post_update": {
    "type": "array",
    "docDescription": "List of commands executed after a pull/upgrade operation performed from Keymetrics dashboard"
  },
  "trace": {
    "type": [
      "boolean"
    ],
    "docDefault": false,
    "docDescription": "Enable or disable the transaction tracing"
  },
  "disable_trace": {
    "type": [
      "boolean"
    ],
    "docDefault": true,
    "docDescription": "Enable or disable the transaction tracing"
  },
  "v8": {
    "type": [
      "boolean"
    ]
  },
  "event_loop_inspector": {
    "type": [
      "boolean"
    ]
  },
  "deep_monitoring": {
    "type": [
      "boolean"
    ]
  },
  "v8": {
    "type": [
      "boolean"
    ]
  },
  "event_loop_inspector": {
    "type": [
      "boolean"
    ]
  },
  "deep_monitoring": {
    "type": [
      "boolean"
    ]
  },
  "increment_var": {
    "type": "string",
    "docDescription": "Specify the name of an environment variable to inject which increments for each cluster"
  },
  "instance_var": {
    "type": "string",
<<<<<<< HEAD
    "default": "NODE_APP_INSTANCE",
    "docDefault": "NODE_APP_INSTANCE",
    "docDescription": "Rename the NODE_APP_INSTANCE environment variable"
  },
  "pmx": {
    "type": "boolean",
    "default": true,
    "docDefault": "True",
    "docDescription": "Enable or disable pmx wrapping"
  },
  "automation": {
    "type": "boolean",
    "default": true,
    "docDefault": "True",
    "docDescription": "Enable or disable pmx wrapping"
  },
  "treekill": {
    "type": "boolean",
    "default": true,
    "docDefault": "True",
    "docDescription": "Only kill the main process, not detached children"  
  },
  "port": {
    "type": "number",
    "docDescription": "Shortcut to inject a PORT environment variable"
  },
  "uid": {
    "type" : "string",
    "docDefault": "Current user uid",
    "docDescription": "Set user id"  
  },
  "gid": {
    "type" : "string",
    "docDefault": "Current user gid",
    "docDescription": "Set group id"  
=======
    "default" : "NODE_APP_INSTANCE"
>>>>>>> 65f60659
  },
  "windowsHide": {
    "type": "boolean",
    "docDefault": "True",
    "docDescription": "Enable or disable the Windows popup when starting an app",
    "default": true
  },
  "write": {
    "type": "boolean"
  }
}<|MERGE_RESOLUTION|>--- conflicted
+++ resolved
@@ -209,13 +209,9 @@
     "docDescription": "Start a script even if it is already running (only the script path is considered)"
   },
   "append_env_to_name": {
-<<<<<<< HEAD
     "type": "boolean",
     "docDefault": false,
     "docDescription": "Append the environment name to the app name"
-=======
-    "type": "boolean"
->>>>>>> 65f60659
   },
   "post_update": {
     "type": "array",
@@ -250,28 +246,12 @@
       "boolean"
     ]
   },
-  "v8": {
-    "type": [
-      "boolean"
-    ]
-  },
-  "event_loop_inspector": {
-    "type": [
-      "boolean"
-    ]
-  },
-  "deep_monitoring": {
-    "type": [
-      "boolean"
-    ]
-  },
   "increment_var": {
     "type": "string",
     "docDescription": "Specify the name of an environment variable to inject which increments for each cluster"
   },
   "instance_var": {
     "type": "string",
-<<<<<<< HEAD
     "default": "NODE_APP_INSTANCE",
     "docDefault": "NODE_APP_INSTANCE",
     "docDescription": "Rename the NODE_APP_INSTANCE environment variable"
@@ -307,9 +287,6 @@
     "type" : "string",
     "docDefault": "Current user gid",
     "docDescription": "Set group id"  
-=======
-    "default" : "NODE_APP_INSTANCE"
->>>>>>> 65f60659
   },
   "windowsHide": {
     "type": "boolean",
