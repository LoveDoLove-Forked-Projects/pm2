--- conflicted
+++ resolved
@@ -218,21 +218,6 @@
   if (!list)
     return console.log('list empty');
 
-<<<<<<< HEAD
-=======
-  var current_user = '';
-
-  if (os.userInfo)
-    try {
-      current_user = os.userInfo().username;
-    } catch (err) {
-      // For the case of unhandled error for uv_os_get_passwd
-      // https://github.com/Unitech/pm2/issues/3184
-      current_user = '';
-  } else {
-    current_user = process.env.USER || process.env.LNAME || process.env.USERNAME || process.env.SUDO_USER || process.env.C9_USER || process.env.LOGNAME;
-  }
-
   var sortField = 'name', sortOrder = 'asc', sort,
   fields = {
     name: 'pm2_env.name',
@@ -259,7 +244,6 @@
     }
   }
 
->>>>>>> 654d25d0
   list.sort(function(a, b) {
 
     var fieldA = getNestedProperty(fields[sortField], a);
