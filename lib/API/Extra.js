
/***************************
 *
 * Extra methods
 *
 **************************/

var cst         = require('../../constants.js');
var Common      = require('../Common.js');
var UX          = require('./UX');
var chalk       = require('chalk');
var path        = require('path');
var fs          = require('fs');
var fmt         = require('../tools/fmt.js');
var dayjs      = require('dayjs');
var pkg         = require('../../package.json');
const semver    = require('semver');
const copyDirSync = require('../tools/copydirSync.js')

module.exports = function(CLI) {
  /**
   * Get version of the daemonized PM2
   * @method getVersion
   * @callback cb
   */
  CLI.prototype.getVersion = function(cb) {
    var that = this;

    that.Client.executeRemote('getVersion', {}, function(err) {
      return cb ? cb.apply(null, arguments) : that.exitCli(cst.SUCCESS_EXIT);
    });
  };

  /**
   * Install pm2-sysmonit
   */
  CLI.prototype.launchSysMonitoring = function(cb) {
<<<<<<< HEAD

    if (!process.env.ASZ_MODE)
      if ((this.pm2_configuration && this.pm2_configuration.sysmonit != 'true') ||
          process.env.TRAVIS ||
          global.it === 'function' ||
          cst.IS_WINDOWS === true)
        return cb ? cb(null) : null
=======
    if ((this.pm2_configuration && this.pm2_configuration.sysmonit != 'true') ||
        process.env.TRAVIS ||
        global.it === 'function' ||
        cst.IS_WINDOWS === true)
      return cb ? cb(null) : null
>>>>>>> b902551b

    var filepath

    try {
      filepath = path.dirname(require.resolve('pm2-sysmonit'))
    } catch(e) {
      return cb ? cb(null) : null
    }

    this.start({
      script: filepath
    }, {
      started_as_module : true
    }, (err, res) => {
      if (err) {
        Common.printError(cst.PREFIX_MSG_ERR + 'Error while trying to serve : ' + err.message || err);
        return cb ? cb(err) : this.speedList(cst.ERROR_EXIT);
      }
      return cb ? cb(null) : this.speedList();
    });
  };

  /**
   * Show application environment
   * @method env
   * @callback cb
   */
  CLI.prototype.env = function(app_id, cb) {
    var procs = []
    var printed = 0

    this.Client.executeRemote('getMonitorData', {}, (err, list) => {
      list.forEach(l => {
        if (app_id == l.pm_id) {
          printed++
          var env = Common.safeExtend({}, l.pm2_env)
          Object.keys(env).forEach(key => {
            console.log(`${key}: ${chalk.green(env[key])}`)
          })
        }
      })

      if (printed == 0) {
        Common.err(`Modules with id ${app_id} not found`)
        return cb ? cb.apply(null, arguments) : this.exitCli(cst.ERROR_EXIT);
      }
      return cb ? cb.apply(null, arguments) : this.exitCli(cst.SUCCESS_EXIT);
    })
  };

  /**
   * Get version of the daemonized PM2
   * @method getVersion
   * @callback cb
   */
  CLI.prototype.report = function() {
    var that = this;

    var Log = require('./Log');

    that.Client.executeRemote('getReport', {}, function(err, report) {
      console.log()
      console.log()
      console.log()
      console.log('```')
      fmt.title('PM2 report')
      fmt.field('Date', new Date());
      fmt.sep();
      fmt.title(chalk.bold.blue('Daemon'));
      fmt.field('pm2d version', report.pm2_version);
      fmt.field('node version', report.node_version);
      fmt.field('node path', report.node_path);
      fmt.field('argv', report.argv);
      fmt.field('argv0', report.argv0);
      fmt.field('user', report.user);
      fmt.field('uid', report.uid);
      fmt.field('gid', report.gid);
      fmt.field('uptime', dayjs(new Date()).diff(report.started_at, 'minute') + 'min');

      fmt.sep();
      fmt.title(chalk.bold.blue('CLI'));
      fmt.field('local pm2', pkg.version);
      fmt.field('node version', process.versions.node);
      fmt.field('node path', process.env['_'] || 'not found');
      fmt.field('argv', process.argv);
      fmt.field('argv0', process.argv0);
      fmt.field('user', process.env.USER || process.env.LNAME || process.env.USERNAME);
      if (cst.IS_WINDOWS === false && process.geteuid)
        fmt.field('uid', process.geteuid());
      if (cst.IS_WINDOWS === false && process.getegid)
        fmt.field('gid', process.getegid());

      var os = require('os');

      fmt.sep();
      fmt.title(chalk.bold.blue('System info'));
      fmt.field('arch', os.arch());
      fmt.field('platform', os.platform());
      fmt.field('type', os.type());
      fmt.field('cpus', os.cpus()[0].model);
      fmt.field('cpus nb', Object.keys(os.cpus()).length);
      fmt.field('freemem', os.freemem());
      fmt.field('totalmem', os.totalmem());
      fmt.field('home', os.homedir());

      that.Client.executeRemote('getMonitorData', {}, function(err, list) {

        fmt.sep();
        fmt.title(chalk.bold.blue('PM2 list'));
        UX.list(list, that.gl_interact_infos);

        fmt.sep();
        fmt.title(chalk.bold.blue('Daemon logs'));
        Log.tail([{
          path     : cst.PM2_LOG_FILE_PATH,
          app_name : 'PM2',
          type     : 'PM2'
        }], 20, false, function() {
          console.log('```')
          console.log()
          console.log()

          console.log(chalk.bold.green('Please copy/paste the above report in your issue on https://github.com/Unitech/pm2/issues'));

          console.log()
          console.log()
          that.exitCli(cst.SUCCESS_EXIT);
        });
      });
    });
  };

  CLI.prototype.getPID = function(app_name, cb) {
    var that = this;

    if (typeof(app_name) === 'function') {
      cb = app_name;
      app_name = null;
    }

    this.Client.executeRemote('getMonitorData', {}, function(err, list) {
      if (err) {
        Common.printError(cst.PREFIX_MSG_ERR + err);
        return cb ? cb(Common.retErr(err)) : that.exitCli(cst.ERROR_EXIT);
      }

      var pids = [];

      list.forEach(function(app) {
        if (!app_name || app_name == app.name)
          pids.push(app.pid);
      })

      if (!cb) {
        Common.printOut(pids.join("\n"))
        return that.exitCli(cst.SUCCESS_EXIT);
      }
      return cb(null, pids);
    })
  }

  /**
   * Create PM2 memory snapshot
   * @method getVersion
   * @callback cb
   */
  CLI.prototype.profile = function(type, time, cb) {
    var that = this;
    var dayjs = require('dayjs');
    var cmd

    if (type == 'cpu') {
      cmd = {
        ext: '.cpuprofile',
        action: 'profileCPU'
      }
    }
    if (type == 'mem') {
      cmd = {
        ext: '.heapprofile',
        action: 'profileMEM'
      }
    }

    var file = path.join(process.cwd(), dayjs().format('dd-HH:mm:ss') + cmd.ext);
    time = time || 10000

    console.log(`Starting ${cmd.action} profiling for ${time}ms...`)
    that.Client.executeRemote(cmd.action, {
      pwd : file,
      timeout: time
    }, function(err) {
      if (err) {
        console.error(err);
        return that.exitCli(1);
      }
      console.log(`Profile done in ${file}`)
      return cb ? cb.apply(null, arguments) : that.exitCli(cst.SUCCESS_EXIT);
    });
  };


  function basicMDHighlight(lines) {
    console.log('\n\n+-------------------------------------+')
    console.log(chalk.bold('README.md content:'))
    lines = lines.split('\n')
    var isInner = false
    lines.forEach(l => {
      if (l.startsWith('#'))
        console.log(chalk.bold.green(l))
      else if (isInner || l.startsWith('```')) {
        if (isInner && l.startsWith('```'))
          isInner = false
        else if (isInner == false)
          isInner = true
        console.log(chalk.grey(l))
      }
      else if (l.startsWith('`'))
        console.log(chalk.grey(l))
      else
        console.log(l)
    })
    console.log('+-------------------------------------+')
  }
  /**
   * pm2 create command
   * create boilerplate of application for fast try
   * @method boilerplate
   */
  CLI.prototype.boilerplate = function(cb) {
    var i = 0
    var projects = []
    var enquirer = require('enquirer')

    fs.readdir(path.join(__dirname, '../templates/sample-apps'), (err, items) => {
      require('async').forEach(items, (app, next) => {
        var fp = path.join(__dirname, '../templates/sample-apps', app)
        fs.readFile(path.join(fp, 'package.json'), (err, dt) => {
          var meta = JSON.parse(dt)
          meta.fullpath = fp
          meta.folder_name = app
          projects.push(meta)
          next()
        })
      }, () => {
        const prompt = new enquirer.Select({
          name: 'boilerplate',
          message: 'Select a boilerplate',
          choices: projects.map((p, i) => {
            return {
              message: `${chalk.bold.blue(p.name)} ${p.description}`,
              value: `${i}`
            }
          })
        });

        prompt.run()
          .then(answer => {
            var p = projects[parseInt(answer)]
            basicMDHighlight(fs.readFileSync(path.join(p.fullpath, 'README.md')).toString())
            console.log(chalk.bold(`>> Project copied inside folder ./${p.folder_name}/\n`))
            copyDirSync(p.fullpath, path.join(process.cwd(), p.folder_name));
            this.start(path.join(p.fullpath, 'ecosystem.config.js'), {
              cwd: p.fullpath
            }, () => {
              return cb ? cb.apply(null, arguments) : this.speedList(cst.SUCCESS_EXIT);
            })
          })
          .catch(e => {
            return cb ? cb.apply(null, arguments) : this.speedList(cst.SUCCESS_EXIT);
          });

      })
    })
  }

  /**
   * Description
   * @method sendLineToStdin
   */
  CLI.prototype.sendLineToStdin = function(pm_id, line, separator, cb) {
    var that = this;

    if (!cb && typeof(separator) == 'function') {
      cb = separator;
      separator = null;
    }

    var packet = {
      pm_id : pm_id,
      line : line + (separator || '\n')
    };

    that.Client.executeRemote('sendLineToStdin', packet, function(err, res) {
      if (err) {
        Common.printError(cst.PREFIX_MSG_ERR + err);
        return cb ? cb(Common.retErr(err)) : that.exitCli(cst.ERROR_EXIT);
      }
      return cb ? cb(null, res) : that.speedList();
    });
  };

  /**
   * Description
   * @method attachToProcess
   */
  CLI.prototype.attach = function(pm_id, separator, cb) {
    var that = this;
    var readline = require('readline');

    if (isNaN(pm_id)) {
      Common.printError('pm_id must be a process number (not a process name)');
      return cb ? cb(Common.retErr('pm_id must be number')) : that.exitCli(cst.ERROR_EXIT);
    }

    if (typeof(separator) == 'function') {
      cb = separator;
      separator = null;
    }

    var rl = readline.createInterface({
      input: process.stdin,
      output: process.stdout
    });

    rl.on('close', function() {
      return cb ? cb() : that.exitCli(cst.SUCCESS_EXIT);
    });

    that.Client.launchBus(function(err, bus, socket) {
      if (err) {
        Common.printError(err);
        return cb ? cb(Common.retErr(err)) : that.exitCli(cst.ERROR_EXIT);
      }

      bus.on('log:*', function(type, packet) {
        if (packet.process.pm_id !== parseInt(pm_id))
          return;
        process.stdout.write(packet.data);
      });
    });

    rl.on('line', function(line) {
      that.sendLineToStdin(pm_id, line, separator, function() {});
    });
  };

  /**
   * Description
   * @method sendDataToProcessId
   */
  CLI.prototype.sendDataToProcessId = function(proc_id, packet, cb) {
    var that = this;

    if (typeof proc_id === 'object' && typeof packet === 'function') {
      // the proc_id is packet.
      cb = packet;
      packet = proc_id;
    } else {
      packet.id = proc_id;
    }

    that.Client.executeRemote('sendDataToProcessId', packet, function(err, res) {
      if (err) {
        Common.printError(err);
        return cb ? cb(Common.retErr(err)) : that.exitCli(cst.ERROR_EXIT);
      }
      Common.printOut('successfully sent data to process');
      return cb ? cb(null, res) : that.speedList();
    });
  };

  /**
   * Used for custom actions, allows to trigger function inside an app
   * To expose a function you need to use keymetrics/pmx
   *
   * @method msgProcess
   * @param {Object} opts
   * @param {String} id           process id
   * @param {String} action_name  function name to trigger
   * @param {Object} [opts.opts]  object passed as first arg of the function
   * @param {String} [uuid]       optional unique identifier when logs are emitted
   *
   */
  CLI.prototype.msgProcess = function(opts, cb) {
    var that = this;

    that.Client.executeRemote('msgProcess', opts, cb);
  };

  /**
   * Trigger a PMX custom action in target application
   * Custom actions allows to interact with an application
   *
   * @method trigger
   * @param  {String|Number} pm_id       process id or application name
   * @param  {String}        action_name name of the custom action to trigger
   * @param  {Mixed}         params      parameter to pass to target action
   * @param  {Function}      cb          callback
   */
  CLI.prototype.trigger = function(pm_id, action_name, params, cb) {
    if (typeof(params) === 'function') {
      cb = params;
      params = null;
    }
    var cmd = {
      msg : action_name
    };
    var counter = 0;
    var process_wait_count = 0;
    var that = this;
    var results = [];

    if (params)
      cmd.opts = params;
    if (isNaN(pm_id))
      cmd.name = pm_id;
    else
      cmd.id = pm_id;

    this.launchBus(function(err, bus) {
      bus.on('axm:reply', function(ret) {
        if (ret.process.name == pm_id || ret.process.pm_id == pm_id || ret.process.namespace == pm_id || pm_id == 'all') {
          results.push(ret);
          Common.printOut('[%s:%s:%s]=%j', ret.process.name, ret.process.pm_id, ret.process.namespace, ret.data.return);
          if (++counter == process_wait_count)
            return cb ? cb(null, results) : that.exitCli(cst.SUCCESS_EXIT);
        }
      });

      that.msgProcess(cmd, function(err, data) {
        if (err) {
          Common.printError(err);
          return cb ? cb(Common.retErr(err)) : that.exitCli(cst.ERROR_EXIT);
        }

        if (data.process_count == 0) {
          Common.printError('Not any process has received a command (offline or unexistent)');
          return cb ? cb(Common.retErr('Unknown process')) : that.exitCli(cst.ERROR_EXIT);
        }

        process_wait_count = data.process_count;
        Common.printOut(chalk.bold('%s processes have received command %s'),
                        data.process_count, action_name);
      });
    });
  };

  /**
   * Description
   * @method sendSignalToProcessName
   * @param {} signal
   * @param {} process_name
   * @return
   */
  CLI.prototype.sendSignalToProcessName = function(signal, process_name, cb) {
    var that = this;

    that.Client.executeRemote('sendSignalToProcessName', {
      signal : signal,
      process_name : process_name
    }, function(err, list) {
      if (err) {
        Common.printError(err);
        return cb ? cb(Common.retErr(err)) : that.exitCli(cst.ERROR_EXIT);
      }
      Common.printOut('successfully sent signal %s to process name %s', signal, process_name);
      return cb ? cb(null, list) : that.speedList();
    });
  };

  /**
   * Description
   * @method sendSignalToProcessId
   * @param {} signal
   * @param {} process_id
   * @return
   */
  CLI.prototype.sendSignalToProcessId = function(signal, process_id, cb) {
    var that = this;

    that.Client.executeRemote('sendSignalToProcessId', {
      signal : signal,
      process_id : process_id
    }, function(err, list) {
      if (err) {
        Common.printError(err);
        return cb ? cb(Common.retErr(err)) : that.exitCli(cst.ERROR_EXIT);
      }
      Common.printOut('successfully sent signal %s to process id %s', signal, process_id);
      return cb ? cb(null, list) : that.speedList();
    });
  };

  /**
   * API method to launch a process that will serve directory over http
   */
  CLI.prototype.autoinstall = function (cb) {
    var filepath = path.resolve(path.dirname(module.filename), '../Sysinfo/ServiceDetection/ServiceDetection.js');

    this.start(filepath, (err, res) => {
      if (err) {
        Common.printError(cst.PREFIX_MSG_ERR + 'Error while trying to serve : ' + err.message || err);
        return cb ? cb(err) : this.speedList(cst.ERROR_EXIT);
      }
      return cb ? cb(null) : this.speedList();
    });
  }

  /**
   * API method to launch a process that will serve directory over http
   *
   * @param {Object} opts options
   * @param {String} opts.path path to be served
   * @param {Number} opts.port port on which http will bind
   * @param {Boolean} opts.spa single page app served
   * @param {String} opts.basicAuthUsername basic auth username
   * @param {String} opts.basicAuthPassword basic auth password
   * @param {Object} commander commander object
   * @param {Function} cb optional callback
   */
  CLI.prototype.serve = function (target_path, port, opts, commander, cb) {
    var that = this;
    var servePort = process.env.PM2_SERVE_PORT || port || 8080;
    var servePath = path.resolve(process.env.PM2_SERVE_PATH || target_path || '.');

    var filepath = path.resolve(path.dirname(module.filename), './Serve.js');

    if (typeof commander.name === 'string')
      opts.name = commander.name
    else
      opts.name = 'static-page-server-' + servePort
    if (!opts.env)
      opts.env = {};
    opts.env.PM2_SERVE_PORT = servePort;
    opts.env.PM2_SERVE_PATH = servePath;
    opts.env.PM2_SERVE_SPA = opts.spa;
    if (opts.basicAuthUsername && opts.basicAuthPassword) {
      opts.env.PM2_SERVE_BASIC_AUTH = 'true';
      opts.env.PM2_SERVE_BASIC_AUTH_USERNAME = opts.basicAuthUsername;
      opts.env.PM2_SERVE_BASIC_AUTH_PASSWORD = opts.basicAuthPassword;
    }
    if (opts.monitor) {
      opts.env.PM2_SERVE_MONITOR = opts.monitor
    }
    opts.cwd = servePath;

    this.start(filepath, opts,  function (err, res) {
      if (err) {
        Common.printError(cst.PREFIX_MSG_ERR + 'Error while trying to serve : ' + err.message || err);
        return cb ? cb(err) : that.speedList(cst.ERROR_EXIT);
      }
      Common.printOut(cst.PREFIX_MSG + 'Serving ' + servePath + ' on port ' + servePort);
      return cb ? cb(null, res) : that.speedList();
    });
  }

  /**
   * Ping daemon - if PM2 daemon not launched, it will launch it
   * @method ping
   */
  CLI.prototype.ping = function(cb) {
    var that = this;

    that.Client.executeRemote('ping', {}, function(err, res) {
      if (err) {
        Common.printError(err);
        return cb ? cb(new Error(err)) : that.exitCli(cst.ERROR_EXIT);
      }
      Common.printOut(res);
      return cb ? cb(null, res) : that.exitCli(cst.SUCCESS_EXIT);
    });
  };


  /**
   * Execute remote command
   */
  CLI.prototype.remote = function(command, opts, cb) {
    var that = this;

    that[command](opts.name, function(err_cmd, ret) {
      if (err_cmd)
        console.error(err_cmd);
      console.log('Command %s finished', command);
      return cb(err_cmd, ret);
    });
  };

  /**
   * This remote method allows to pass multiple arguments
   * to PM2
   * It is used for the new scoped PM2 action system
   */
  CLI.prototype.remoteV2 = function(command, opts, cb) {
    var that = this;

    if (that[command].length == 1)
      return that[command](cb);

    opts.args.push(cb);
    return that[command].apply(this, opts.args);
  };


  /**
   * Description
   * @method generateSample
   * @param {} name
   * @return
   */
  CLI.prototype.generateSample = function(mode) {
    var that = this;
    var templatePath;

    if (mode == 'simple')
      templatePath = path.join(cst.TEMPLATE_FOLDER, cst.APP_CONF_TPL_SIMPLE);
    else
      templatePath = path.join(cst.TEMPLATE_FOLDER, cst.APP_CONF_TPL);

    var sample = fs.readFileSync(templatePath);
    var dt     = sample.toString();
    var f_name = 'ecosystem.config.js';
		var pwd = process.env.PWD || process.cwd();

    try {
      fs.writeFileSync(path.join(pwd, f_name), dt);
    } catch (e) {
      console.error(e.stack || e);
      return that.exitCli(cst.ERROR_EXIT);
    }
    Common.printOut('File %s generated', path.join(pwd, f_name));
    that.exitCli(cst.SUCCESS_EXIT);
  };

  /**
   * Description
   * @method dashboard
   * @return
   */
  CLI.prototype.dashboard = function(cb) {
    var that = this;

    var Dashboard = require('./Dashboard');

    if (cb)
      return cb(new Error('Dashboard cant be called programmatically'));

    Dashboard.init();

    this.Client.launchBus(function (err, bus) {
      if (err) {
        console.error('Error launchBus: ' + err);
        that.exitCli(cst.ERROR_EXIT);
      }
      bus.on('log:*', function(type, data) {
        Dashboard.log(type, data)
      })
    });

    process.on('SIGINT', function() {
      this.Client.disconnectBus(function() {
        process.exit(cst.SUCCESS_EXIT);
      });
    });

    function refreshDashboard() {
      that.Client.executeRemote('getMonitorData', {}, function(err, list) {
        if (err) {
          console.error('Error retrieving process list: ' + err);
          that.exitCli(cst.ERROR_EXIT);
        }

        Dashboard.refresh(list);

        setTimeout(function() {
          refreshDashboard();
        }, 800);
      });
    }

    refreshDashboard();
  };

  CLI.prototype.monit = function(cb) {
    var that = this;

    var Monit = require('./Monit.js');

    if (cb) return cb(new Error('Monit cant be called programmatically'));

    Monit.init();

    function launchMonitor() {
      that.Client.executeRemote('getMonitorData', {}, function(err, list) {
        if (err) {
          console.error('Error retrieving process list: ' + err);
          that.exitCli(conf.ERROR_EXIT);
        }

        Monit.refresh(list);

        setTimeout(function() {
          launchMonitor();
        }, 400);
      });
    }

    launchMonitor();
  };

  CLI.prototype.inspect = function(app_name, cb) {
    const that = this;
    if(semver.satisfies(process.versions.node, '>= 8.0.0')) {
      this.trigger(app_name, 'internal:inspect', function (err, res) {

        if(res && res[0]) {
          if (res[0].data.return === '') {
            Common.printOut(`Inspect disabled on ${app_name}`);
          } else {
            Common.printOut(`Inspect enabled on ${app_name} => go to chrome : chrome://inspect !!!`);
          }
        } else {
          Common.printOut(`Unable to activate inspect mode on ${app_name} !!!`);
        }

        that.exitCli(cst.SUCCESS_EXIT);
      });
    } else {
      Common.printOut('Inspect is available for node version >=8.x !');
      that.exitCli(cst.SUCCESS_EXIT);
    }
  };
};<|MERGE_RESOLUTION|>--- conflicted
+++ resolved
@@ -35,21 +35,11 @@
    * Install pm2-sysmonit
    */
   CLI.prototype.launchSysMonitoring = function(cb) {
-<<<<<<< HEAD
-
-    if (!process.env.ASZ_MODE)
-      if ((this.pm2_configuration && this.pm2_configuration.sysmonit != 'true') ||
-          process.env.TRAVIS ||
-          global.it === 'function' ||
-          cst.IS_WINDOWS === true)
-        return cb ? cb(null) : null
-=======
     if ((this.pm2_configuration && this.pm2_configuration.sysmonit != 'true') ||
         process.env.TRAVIS ||
         global.it === 'function' ||
         cst.IS_WINDOWS === true)
       return cb ? cb(null) : null
->>>>>>> b902551b
 
     var filepath
 
