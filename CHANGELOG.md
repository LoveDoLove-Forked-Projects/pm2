# Coming Next

- `--no-logs` flag : doesn't save any logs (some people use their own logging system)
- dump/resurrect will leave 'stopped' apps as stopped instead of restarting every app
- YAML support for apps declarations
- Improve app declaration file parsing (log_file, out_file, error_file)

# 0.12.12 (Coming next)

- Fix #1177 : no concurrent vizion.parse() for the same process event when it restarts
<<<<<<< HEAD
- `pm2 logs --raw` flag : show logs in raw format
=======
- New command: pm2 scale <app_name> <number> - scale up/down an application
- Added: Expose kill method programmatically
- Added: Call disconnect without a function
- Added: Programmatic call to .connect can no take no-daemon-option
- Fixed: starting a JSON programmatically return a process list coming from God
- Fixed: Reflect dump functions from CLI and God
- Enhanced: New CLI API for configuring modules (pm2 conf module.option [value])
- Added: Using Keymetrics harden PM2 by enabling a WatchDog that auto restart PM2 in case of crash
- Added: Expose pm2 gc programmatically
- Added: pm2 install <module_name> update the module
- Enhanced: 4 new test suits for PM2 programmatics call
- Enhanced: Documentation restructured
>>>>>>> e9041b1f

# 0.12.11 (Current stable)

- `--no-autorestart` flag : starts an app without automatic restart feature
(`"autorestart" : false` in JSON declaration)

- `--no-vizion` flag : starts an app completely without vizion features
(`"vizion" : false` in JSON declaration)

- Fix #1146 : add module._initPaths() on ProcessContainer.js so it forces each
new process to take the current NODE_PATH env value in account

- New: pm2.start() now handles json objects as param

- Added: timestamps to KM agent logs

- Fix: now properly closes all fds after logging has finished.

- New command: pm2 gc (manually triggers garbage collection for PM2)

- VersioningManagment: exec() timeout configurable via .json

- Fix #1143 :
If we start let's say 4 instances of an app (cluster_mode),
Each app will have a value in process.env.NODE_APP_INSTANCE which will be 0 for the first one,
1, 2 and 3 for the next ones.

- Fix #1154 :
Negative arguments to '-i' are substracted to CPU cores number.
E.g: 'pm2 start app.js -i -3' in a 8 cpus environment will start 5 instances (8 - 3).

# 0.12.10

- Fix : PM2 interactor doesn't send data about dead processes ('_old_') anymore.
- Fix #1137 : Safe params for 'pm2 list' so cli-table won't fail
- Refactored reverse interaction with keymetrics for better stability and more verbosity on Rollback/Pull/Upgrade operations

# 0.12.9

- Fix #1124 : PM2_PROGRAMMATIC flag wasn't handled properly
- Fix #1121 : NODE_PATH before PATH so custom node versions come first
- Fix #1119 : Safe params so cli-table won't fail
- Fix #1099 : Bug when app name starts by digit (e.g '1-myApp')
- Fix #1111 : More verbosity on writeFileSync errors
- New env setting: PM2_KILL_TIMEOUT (ms) : time to wait before a process is considered dead
- New env setting: PM2_CONCURRENT_ACTIONS : use it with care, value bigger than 1 is considered unstable
- Refactored reload/gracefulReload for better stability

# 0.12.8

- Fix : `Channel closed error`
- Fix : `Resource leak error`
- Fix#1091 : when passing a wrong formated number to `-i` infinite loop
- Fix #1068 #1096 : restart fails after reloadLogs()
- New : When PM2 is being killed, all restarts are blocked to avoid conflict
- New : PM2 dumps the process list before exiting if it is killed by signal
- Refactored stop/restart for better stability

# 0.12.7

- pm2 logs : Now shows merged logs
- Fix #929 #1043 : Bug pm2 stop/restart not working properly
- Fix #1039 : Better algorithm for vision recursive parsing to avoid infinite loops
- Automatize #858 #905: Directly init pm2 folder if not present when using it programmatically
- Add Bus system from PM2 programmatic API

# 0.12.6

- Enhancement of startJson command (force_name and additional_env options)
- Fix #990 : pm2 flush while pm2 logs was open bug
- Fix #1002 : pm2 monit bug
- Fix #1024 : enhancement
- Fix #1011 : json-stringify-safe bug
- Fix #1007 #1028 #1013 #1009 : pm2 desc bug
- Fix : pm2 interact delete when file doesn't exist bug

# 0.12.5

- Windows support

# 0.12.4

- Never start a process that already has a PID [#938]
- 1. Make platform auto detecting. 2. Support darwin startup script. [#936]
- Fix #857 #935, add scriptArgs back [d61d710]
- Fix broken link upstart [f8ff296]
- Fixed: multiple calls to vizion.parse() for the same process [0e798b1]
- fix 2015 test easter egg - Happy New Year! [85d11d5]
- fixes #906 [#911]
- Add back automatic coffee interpreter #488 #901 [e9a69fe]
- Upgrade cli-table, commander, colors, moment dependencies [0cc58ce][a4b7d8d]
- Domain system to patch fix the exception thrown by the cluster module
- Fix #830 #249 #954 when there is no HOME env to default to /etc/.pm2 [17d022c]

# 0.12.3

- fixed critical bug: `process.env` flattens all env-vars [#898]
- npm maintainers format [#894]
- fix `pm2 desc` crash bug [#892]
- fix CLI typo [#888]
- `port` config [#885]

# 0.12.2

- treeKill copyright and update [#848] [#849]
- Allow environment variables per each ecosystem deploy [#847]
- max-memory-restart option [#697] [#141]
- JSON validation (cf ADVANCED_README.md) [#768] [#838]
- CLI/JSON refactoring
- watch fixes
- execute binary softwares
- node_args refactored (ESC support) [#838]
- reload env graceful and peaceful [#838]
- min_uptime added [#838]
- startOrRestart conf.json does update environment variables [#805]
- vizion only refresh ahead and unstaged flags [f1f829c]
- worker restart cluster process if it's equal to 0 && online [c2e3581]
- pm2 pull <name> [commit_id] [c2e3581] [4021902]
- fix reloadLogs for fork mode [c0143cc][197781e]
- waterfall logs stream [#822]
- --log option to have a merged error and out output [#822]
- God core refactors
- test refactoring
- update isBinaryFile [636fd99]
- pid deletion has been resurected [f2ce631]
- worker refactor [29fc72b]
- fix no color [3feead2]
- upgrade chokidar 0.12 with follow symlink [4ac0e74]
- refactor Reload [cf94517][f1eb17]
- avoid truncate with pm2 logs command [26aff8b]
- God print log with timestamp via PM2_LOG_DATE_FORMAT [bf2bf8a][3eaed07]
- better test suit
- new treekill system [11fe5f4]

Big thanks to @Tjatse !

# 0.12.1

- Harden Lock system
- Fix Worker bug / Refactor Worker
- Cleanly close interactor sockets on end
- Add backward compatibility for older PM2 on kill action via system signal SIGQUIT
- once listener for killDaemon

# 0.12.0 - clear water ops

- better ecosystem.json5 file with embedded comments
- startOrRestart conf.json update environment variables #805 #812
- pm2 start my/bin/file work out of the box
- JSON5 support
- PM2_HOME supported - PM2 files paths relocation (logs, pid) via PM2_HOME option
- post_updates commands are searched in process.json/ecosystem.json/package.json
- Worker system to verify up to date repositories
- Rename process running with PM2 <version> - app_name
- Process Lock system
- Inner iteraction with PM2 possible #782
- Better vizion system
- backward / forward / pull command
- Doc moved to doc
- remove uidnumber module
- pre install / post install scripts removed
- Remote Lock System
- More God tests
- GRACEFUL_LISTEN_TIMEOUT constant configurable
- Logs are closed in Fork mode when reloading
- Fix not tty
- Fix cluster structure nullification
- Pre Windows Support
- Send revision process on each process event
- Upgrade Commander (better help display)
- Upgrade chokidar to 0.10.x
- Better interactor
- Better revision parsing
- Configuration file
- Close fd in fork mode while reloading
- Remove --run-as-user option
- Better CLI interface for interactor
- axm:monitor axm:dynamic
- Temporaly merge pm2-interface with pm2
- Cache cpu infos
- Make revision transit in God.bus broadcast
- Ignore useless events in God.bus broadcast

# 0.11.0-1

- Multi user support and privilege containment: UNIX sockets instead of TCP
- Reload refactoring
- Process on uncaughtexcption to flush process list
- pm2 logs display state change of processes

# 0.10.x

- multi host for pm2 deploy
- fork mode by default
- fix watch on clusters
- refactor watch
- env option via programmatic interface
- fix watch system
- correct pm2 describe command
- close file used via pm2 flush
- add startOrReload
- better closing events

# 0.10.0 - PM2 Hellfire release

- PM2 hearth code has been refactored and now it handles extreme scenario without any leak or bug
- PM2 restart <json|id|name|all> refresh current environment variables #528
- PM2 delete all more verbose
- PM2 reset <all|id|name> reset restart numbers
- Auto update script at PM2 installation
- --watch enhanced to avoid zombie processes
- Restart app when reaching a limit of memory by using --max-memory-restart (and max_memory_restart via JSON)(https://github.com/Unitech/pm2#max-memory-restart)
- PM2 respects strong unix standard process management
- Remove timestamps by default with pm2 logs
- Coffeescript not enabled by default anymore (enhance memory usage)
- PM2 Programmatic interface enhanced
- PM2 hearth refactor
- PM2 describe show node-args
- node_args for V8 options is now available via JSON declaration
- Watch system avoid ghost processes
- Memory leak fixes
- Better performance on interface
- Fix tests
- Enable PM2_NODE_OPTIONS and node-args for fork mode
- Dependencies updated
- Faster monitoring system
- AXM actions unification
- Socket errors handled
- Watchdog via Agent - restart automatically PM2 with previous processes in case of crash
- PM2_NODE_OPTIONS deprecation (use --node-args instead)

# 0.9.6 - 0.9.5 - 0.9.4

- Bash test auto exit when failure
- Bump fix log streaming
- Bump fix to display old logs streaming by default
- Bump fix

# 0.9.3

- Critical bug on fork mode fixed (stream close)
- Advanced log display interface pm2-logs #589
- Simple log timestamp via --log-date-format (with momentJS formating) #183
- Possible to pass arguments via scriptArg with programmatic PM2 #591
- Gentoo startup script generation #592
- Fix run-as-user and run-as-group in fork mode #582
- Documentation update

# 0.9.2

- max_restart enabled
- sudo fix for init scripts
- some startup refactoring
- Possibility to specify the configuration folder for PM2 via process.env.PM2_HOME
- Fix date format
- N/A for undefined date
- Evented interactions with PM2, available via pm2-interface
- Deep Interactor refactoring
- Force reload for upstart script

# 0.9.0-0.9.1

- CLI flattening
- require('pm2') possible to interact with
- deployment system
- Remove builtin monitoring feature
- Fix watch on delete #514
- Gracefull reload now rightly handled #502
- Allow path in watch option #501
- Allow management of non-interpreted binaries #499
- Documentation fixes

# 0.8.12-0.8.15

- Version bumping

# 0.8.12

- Fix CWD option #295

# 0.8.10-0.8.11

- Builtin monitoring feature with email (with pm2 subscribe)
- Reload Logs for Fork
- Deletion of possible circular dependencies error
- pm2 updatePM2 command to update in-memory pm2
- notification message if the in-memory pm2 is outdated
- cwd option in json #405 #417 #295
- README updates
- ipc channel for fork mode
- re enable process event loggin for interactor
- avoid possible stream error
- watch ignore option in JSON

# 0.8.5-6

- Update monitoring module

# 0.8.4

- Remove C++ binding for monitoring
- Update axon and axon-rpc

# 0.8.2

- Adds option to switch to a different user/group before starting a managed process #329
- watch doesnt watch node_module folder
- default log files and pid files location can be overidded by PM2_LOG_DIR / PM2_PID_DIR


# 0.8.1

- Readme changes #400 #398
- Fix describe command #403
- reload/gracefulReload throw error if no process has been reloaded #340

# 0.8.0

- More verbosity to pm2.log
- Fast Watch & Reload
- New README.md
- --merge-logs option to merge logs for a group of process
- logs reload with SIGUSR2 or `pm2 reloadLogs`
- return failure code when no process has been reloaded
- Upgrade of outdated packages
- Silent (-s) flag remove all possible pm2 output to CLI
- New display for list, more compact
- `pm2 describe <id>` to get more details about a process
- Fixed 0.10.x issue when stop/kill
- Helper shown when -h
- Linter errors
- Systemd support for Fedora / ArchLinux
- #381 Add support for Amazon Linux startup script
- Fixed rendering
- Interaction possible with VitalSigns.io
- Avoid exception when dump file is not present

# 0.7.8

- List processes with user right `service pm2-init.sh status`

# 0.7.7

- Bug fixes, stability fixes

# 0.7.2

- harmony can be enabled [Enabling harmony](#a66)
- can pass any options to node via PM2_NODE_OPTIONS, configurable via ~/.pm2/custom_options.sh
- pid file written in ~/.pm2/pm2.pid
- startup script support for CentOS
- --no-daemon option (Alex Kocharin)
- json file now can be : started/stoped/restarted/deleted
- coffeescript support for new versions (Hao-kang Den)
- accept JSON via pipe from standard input (Ville Walveranta)
- adjusting logical when process got an uncaughtException (Ethanz)

## Update from 0.x -> 0.7.2

- CentOS crontab option should not be used anymore and use the new init script with `pm2 startup centos`
- If you use the configuration file or the harmonoy option, you should regenerate the init script

# 0.7.1

- Integrates hardened reload, graceful reload and strengthened process management

# 0.7.0

- Reload works at 100%
- Logs are now separated by process id
- Minimal listing with -m option
- pid files are deleted once process exit
- ping method to launch or knwo if pm2 is alive
- more tests
- coffeescript is supported in cluster mode
- clean exit
- clean process stopping
- speed process management enhanced
- async used instead of recuresive loops
- broad test for node 0.11.10 0.11.9 0.11.8 0.11.7 0.11.5 0.10.24 0.10.23 0.10.22 0.10.21 0.10.20 0.10.19 0.10.18 0.10.17 0.10.16 0.10.15 0.10.14 0.10.13 0.10.12 0.10.11 0.8

# 0.6.8

- Homogeneize JSON #186
- Auto intepreter selection (you can do pm2 start app.php)

# 0.5.6

- Coffeescript support
- Updating dependencies - axon - commander
- Log feature enhanced - duplicates removed - name or id can be passed to pm2 logs xxx

# 0.5.5

- Ability to set a name to a launched script + tests
    - with the --name option when launching file
    - with the "name" parameter for JSON files
- Ability to restart a script by name + tests
- Upgrade node-usage to 0.3.8 - fix monitoring feedback for MacOSx
- require.main now require the right file (activate it by modifying MODIFY_REQUIRE in constants.js)
- CentOS startup script with pm2 startup centos
- 0 downtime reload

# 0.5.4

- Remove unused variable in startup script
- Add options min_uptime max_restarts when configuring an app with JSON
- Remove pid file on process exit
- Command stopAll -> stop all | restartAll -> restart all (backward compatible with older versions)

# 0.5.0

- Hardening tests
- Cron mode to restart a script
- Arguments fully supported
- MacOSx monitoring possible<|MERGE_RESOLUTION|>--- conflicted
+++ resolved
@@ -8,9 +8,7 @@
 # 0.12.12 (Coming next)
 
 - Fix #1177 : no concurrent vizion.parse() for the same process event when it restarts
-<<<<<<< HEAD
 - `pm2 logs --raw` flag : show logs in raw format
-=======
 - New command: pm2 scale <app_name> <number> - scale up/down an application
 - Added: Expose kill method programmatically
 - Added: Call disconnect without a function
@@ -23,7 +21,6 @@
 - Added: pm2 install <module_name> update the module
 - Enhanced: 4 new test suits for PM2 programmatics call
 - Enhanced: Documentation restructured
->>>>>>> e9041b1f
 
 # 0.12.11 (Current stable)
 
